<img src="pictures/lightstreamer.png" width="250">

# Lightstreamer Kafka Connector
_Extend Kafka topics to the web effortlessly. Stream real-time data to mobile and web apps, anywhere. Scale Kafka to millions of clients._

- [Introduction](#introduction)
  - [Features](#features)
- [Quick Start: Set up in 5 minutes](#quick-start-set-up-in-5-minutes)
  - [Run](#run)
- [Installation](#installation)
  - [Requirements](#requirements)
  - [Deploy](#deploy)
  - [Configure](#configure)
    - [Connection with Confluent Cloud](#connection-with-confluent-cloud)
    - [Connection with Redpanda Cloud](#connection-with-redpanda-cloud)
  - [Start](#start)
    - [Publishing with Confluent Cloud](#publishing-with-confluent-cloud)
    - [Publishing with Redpanda Cloud](#publishing-with-redpanda-cloud)
- [Configuration](#configuration)
  - [Global Settings](#global-settings)
  - [Connection Settings](#connection-settings)
    - [General Parameters](#general-parameters)
    - [Encryption Parameters](#encryption-parameters)
    - [Broker Authentication Parameters](#broker-authentication-parameters)
    - [Record Evaluation](#record-evaluation)
    - [Topic Mapping](#topic-mapping)
      - [Record Routing (`map.<topic>.to`)](#record-routing-maptopicto)
      - [Record Mapping (`field.<fieldName>`)](#record-mapping-fieldfieldname)
      - [Filtered Record Routing (`item-template.<template-name>`)](#filtered-record-routing-item-templatetemplate-name)
    - [Schema Registry](#schema-registry)
      - [`schema.registry.url`](#schemaregistryurl)
      - [Encryption Parameters](#encryption-parameters-1)
      - [Quick Start Schema Registry Example](#quick-start-schema-registry-example)
- [Customize the Kafka Connector Metadata Adapter Class](#customize-the-kafka-connector-metadata-adapter-class)
  - [Develop the Extension](#develop-the-extension)
- [Kafka Lightstreamer Sink Connector](#kafka-connect-lightstreamer-sink-connector)
  - [Usage](#usage)
    - [Lightstreamer Setup](#lightstreamer-setup)
    - [Running](#running)
    - [Running in Docker](#running-in-docker)
  - [Configuration Reference](#configuration-reference)
- [Docs](#docs)
- [Examples](#examples)

## Introduction

Are you struggling to stream Apache Kafka® events to remote mobile and web applications?
_Lightstreamer Kafka Connector_ is an intelligent proxy that bridges the gap between Kafka and the web/mobile frontier, tackling the "last mile" challenge and ensuring your data transcends edge and boundary constraints.

![Architecture](pictures/architecture.png)

### Features

- **Intelligent streaming & adaptive throttling**: Optimize data flow with intelligent bandwidth management. Adapt real-time data streaming over Kafka topics to accommodate the network connection quality of each remote client.
- **Massive scalability**: Connect millions of clients without compromising performance. Fanout real-time messages published on Kafka topics efficiently, preventing overload on the Kafka brokers. Check out the [load tests performed on Lightstreamer Kafka Connector vs. plain Kafka](https://github.com/Lightstreamer/lightstreamer-kafka-connector-loadtest).
- **Firewall and proxy traversal**: Ensure the delivery of real-time data to clients anywhere, navigating through network obstacles. Stream data seamlessly, even through the strictest corporate firewalls.
- **Maximum security**: Implement state-of-the-art encryption, authentication, and fine-grained authorization for robust protection.
- **Extensive broker compatibility**: Compatible with all leading brokers, including Apache Kafka, Confluent Platform, Confluent Cloud, Redpanda, Aiven and Amazon MSK.
- **Comprehensive client SDK support**:

  ![Client APIs](pictures/sdks.png)

To address the unique challenges faced by IT and development teams in integrating Kafka streams with web and mobile applications, Lightstreamer Kafka Connector provides a set of advanced functionalities. It is designed to facilitate real-time data distribution and enhance operational efficiency, allowing developers to focus more on core product features rather than on resolving connectivity and scalability concerns. With its straightforward setup and compatibility with existing Kafka infrastructures, the connector simplifies the extension of Kafka capabilities to a broader range of devices and platforms, creating a seamless link between complex backend systems and user-facing applications deployed over the internet.

## Quick Start: Set up in 5 minutes

To efficiently showcase the functionalities of Lightstreamer Kafka Connector, we have prepared an accessible quickstart application located in the [`examples/quickstart`](examples/quickstart/) directory. This streamlined application facilitates real-time streaming of data from a Kafka topic directly to a web interface. It leverages a modified version of the [Stock List Demo](https://github.com/Lightstreamer/Lightstreamer-example-StockList-client-javascript?tab=readme-ov-file#basic-stock-list-demo---html-client), specifically adapted to demonstrate Kafka integration. This setup is designed for rapid comprehension, enabling you to swiftly grasp and observe the connector's performance in a real-world scenario.

![Quickstart Diagram](pictures/quickstart-diagram.png)

The diagram above illustrates how, in this setup, a stream of simulated market events is channeled from Kafka to the web client via Lightstreamer Kafka Connector.

To provide a complete stack, the app is based on _Docker Compose_. The [Docker Compose file](examples/quickstart/docker-compose.yml) comprises the following services:

1. _broker_: a Kafka broker, based on the [Docker Image for Apache Kafka](https://kafka.apache.org/documentation/#docker). Please notice that other versions of this quickstart are availbale in the in the [`examples`](examples/) directory, specifically targeted to other brokers, including [`Confluent Cloud`](examples/quickstart-confluent-cloud/), [`Redpanda Serverless`](examples/quickstart-redpanda-serverless), [`Redpanda Self-hosted`](examples/quickstart-redpanda-selfhosted), [`Aiven`](examples/quickstart-aiven), and more.
2. _kafka-connector_: Lightstreamer Server with Kafka Connector, based on the [Lightstreamer Kafka Connector Docker image example](examples/docker/), which also includes a web client mounted on `/lightstreamer/pages/QuickStart`
3. _producer_: a native Kafka Producer, based on the provided [`Dockerfile`](examples/quickstart-producer/Dockerfile) file from the [`quickstart-producer`](examples/quickstart-producer/) producer sample client

### Run

1. Make sure you have Docker, Docker Compose, and Java 17 (or later) installed on your local machine.
2. From the [`examples/quickstart`](examples/quickstart/) folder, run the following:

   ```sh
   $ ./start.sh
   ...
    ⠏ Network quickstart_default  Created
    ✔ Container broker            Started
    ✔ Container producer          Started
    ✔ Container kafka-connector   Started
   ...
   Services started. Now you can point your browser to http://localhost:8080/QuickStart to see real-time data.
   ...
   ```

3. Once all containers are ready, point your browser to [http://localhost:8080/QuickStart](http://localhost:8080/QuickStart).

4. After a few moments, the user interface starts displaying the real-time stock data.

   ![Demo](pictures/quickstart.gif)

5. To shutdown Docker Compose and clean up all temporary resources:

   ```sh
   $ ./stop.sh
   ```

## Installation

This section will guide you through the installation of Kafka Connector to get it up and running in a very short time.

### Requirements

- JDK version 17 or later
- [Lightstreamer Server](https://lightstreamer.com/download/) version 7.4.2 or later (check the `LS_HOME/GETTING_STARTED.TXT` file for the instructions)
- A running Kafka broker or Kafka Cluster

### Deploy

Download the deployment archive `lightstreamer-kafka-connector-<version>.zip` from the [Releases](https://github.com/Lightstreamer/Lightstreamer-kafka-connector/releases/) page. Alternatively, check out this repository and execute the following command from the [`kafka-connector-project`](kafka-connector-project/) folder:

```sh
$ ./gradlew adapterDistZip
```

which generates the archive file under the `kafka-connector-project/kafka-connector/build/distributions` folder.

Then, unpack it into the `adapters` folder of the Lightstreamer Server installation:

```sh
$ unzip lightstreamer-kafka-connector-<version>.zip -d LS_HOME/adapters
```

Finally, check that the Lightstreamer layout looks like the following:

```sh
LS_HOME/
...
├── adapters
│   ├── lightstreamer-kafka-connector-<version>
│   │   ├── LICENSE
│   │   ├── README.md
│   │   ├── adapters.xml
│   │   ├── javadoc
│   │   ├── lib
│   │   ├── log4j.properties
│   └── welcome_res
...
├── audit
├── bin
...
```

### Configure

Before starting Kafka Connector, you need to properly configure the `LS_HOME/adapters/lightstreamer-kafka-connector-<version>/adapters.xml` file. For convenience, the package comes with a predefined configuration (the same used in the [_Quick Start_](#quick-start) app), which can be customized in all its aspects as per your requirements. Of course, you may add as many different connection configurations as desired to fit your needs.

To quickly complete the installation and verify the successful integration with Kafka, edit the _data_provider_ block `QuickStart` in the file as follows:

- Update the [`bootstrap.servers`](#bootstrapservers) parameter with the connection string of Kafka:

  ```xml
  <param name="bootstrap.servers">kafka.connection.string</param>
  ```

- Optionally customize the `LS_HOME/adapters/lightstreamer-kafka-connector-<version>/log4j.properties` file (the current settings produce the additional `quickstart.log` file).

- Configure topic and record mapping.

  Since a generic Ligthstreamer client needs to subscribe to one or more items to receive real-time updates, Kafka Connector has to offer proper mechanisms to realize the mapping between Kafka topics and Lightstreamer items.

  The `QuickStart` [factory configuration](kafka-connector-project/dist/adapters.xml#L39) comes with a simple mapping through the following settings:

  - An item template:
    ```xml
    <param name="item-template.stock">stock-#{index=KEY}</param>
    ```

    which defines the general format name of the items a client must subscribe to to receive updates from Kafka Connector. The [_extraction expression_](#filtered-record-routing-item-templatetemplate-name) syntax used here - denoted within `#{...}` -  permits the clients to specify filtering values to be compared against the actual contents of a Kafka record, evaluated through [_Extraction Keys_](#record-mapping-fieldfieldname) used to extract each part of a record. In this case, the `KEY` predefined constant extracts the key part of Kafka records.

  - A topic mapping:
    ```xml
    <param name="map.stocks.to">item-template.stock</param>
    ```
    which maps the topic `stocks` to the provided item template.

  This configuration instructs Kafka Connector to analyze every single event published to the topic `stocks` and check if it matches against any item subscribed by the client as:

  - `stock-[index=1]`: an item with the `index` parameter bound to a record key equal to `1`
  - `stock-[index=2]`: an item with the `index` parameter bound to a record key equal to `2`
  - ...

  Kafka Connector will then route the event to all matched items.

  In addition, the following section defines how to map the record to the tabular form of Lightstreamer fields, by using the aforementioned _Extraction Keys_. In this case, the `VALUE` predefined constant extracts the value part of Kafka records.

  ```xml
  <param name="field.stock_name">#{VALUE.name}</param>
  <param name="field.last_price">#{VALUE.last_price}</param>
  <param name="field.ask">#{VALUE.ask}</param>
  <param name="field.ask_quantity">#{VALUE.ask_quantity}</param>
  <param name="field.bid">#{VALUE.bid}</param>
  <param name="field.bid_quantity">#{VALUE.bid_quantity}</param>
  <param name="field.pct_change">#{VALUE.pct_change}</param>
  <param name="field.min">#{VALUE.min}</param>
  <param name="field.max">#{VALUE.max}</param>
  <param name="field.ref_price">#{VALUE.ref_price}</param>
  <param name="field.open_price">#{VALUE.open_price}</param>
  <param name="field.item_status">#{VALUE.item_status}</param>
  ```

  This way, the routed event is transformed into a flat structure, which can be forwarded to the clients.

You can get more details about all possible settings in the [Configuration](#configuration) section.

#### Connection with Confluent Cloud

If your target Kafka cluster is _Confluent Cloud_, you also need to properly configure TLS 1.2 encryption and SASL/PLAIN authentication, as follows:

```xml
<param name="encryption.enable">true</param>
<param name="encryption.protocol">TLSv1.2</param>
<param name="encryption.hostname.verification.enable">true</param>

<param name="authentication.enable">true</param>
<param name="authentication.mechanism">PLAIN</param>
<param name="authentication.username">API.key</param>
<param name="authentication.password">secret</param>
...
```

where you have to replace `API.key` and `secret` with the _API Key_ and _secret_ generated on the _Confluent CLI_ or from the _Confluent Cloud Console_.

#### Connection with Redpanda Cloud

If your target Kafka cluster is _Redpanda Cloud_, you also need to properly configure TLS 1.2 encryption and SASL/SCRAM authentication, as follows:

```xml
<param name="encryption.enable">true</param>
<param name="encryption.protocol">TLSv1.2</param>
<param name="encryption.hostname.verification.enable">true</param>

<param name="authentication.enable">true</param>
<param name="authentication.mechanism">SCRAM-SHA-256</param>
<!-- <param name="authentication.mechanism">SCRAM-SHA-512</param> -->
<param name="authentication.username">username</param>
<param name="authentication.password">password</param>
...
```

where you have to replace `username` and `password` with the credentials generated from the _Redpanda Console_.

### Start

1. Launch Lightstreamer Server.

   From the `LS_HOME/bin/unix-like` directory, run the following:

   ```sh
   $ ./background_start.sh
   ```

2. Attach a Lightstreamer consumer.

   The [`kafka-connector-utils`](kafka-connector-project/kafka-connector-utils) submodule hosts a simple Lightstreamer Java client that can be used to test the consumption of Kafka events from any Kafka topics.

   Before launching the consumer, you first need to build it from the [`kafka-connector-project`](kafka-connector-project/) folder with the command:

   ```sh
   $ ./gradlew kafka-connector-utils:build
   ```

   which generates the `lightstreamer-kafka-connector-utils-consumer-all-<version>.jar` file under the `kafka-connector-project/kafka-connector-utils/build/libs` folder.

   Then, launch it with:

   ```sh
<<<<<<< HEAD
   $ java -jar kafka-connector-utils/build/libs/lightstreamer-kafka-connector-utils-consumer-all-<version>.jar --address http://localhost:8080 --adapter-set KafkaConnector --data-adapter QuickStart --items stock-[index=1] --fields ask,bid,min,max
=======
   $ java -jar kafka-connector-utils/build/libs/lightstreamer-kafka-connector-utils-consumer-all-<version>.jar --address http://localhost:8080 --adapter-set KafkaConnector --data-adapter QuickStart --items stock-[index=1],stock-[index=2],stock-[index=3] --fields ask,bid,min,max
>>>>>>> 77ceda49
   ```

   As you can see, you have to specify a few parameters:

   - `--address`: the Lightstreamer Server address
   - `--adapter-set`: the name of the requested Adapter Set, which triggers Ligthtreamer to activate Kafka Connector deployed into the `adapters` folder
   - `--data-adapter`: the name of the requested Data Adapter, which identifies the selected Kafka connection configuration
   - `--items`: the list of items to subscribe to
   - `--fields`: the list of requested fields for the items

  > [!NOTE]
  > While we've provided examples in JavaScript (suitable for web browsers) and Java (geared towards desktop applications), you are encouraged to utilize any of the [Lightstreamer client SDKs](https://lightstreamer.com/download/#client-sdks) for developing clients in other environments, including iOS, Android, Python, and more.

3. Publish the events.

   The [`examples/quickstart-producer`](examples/quickstart-producer/) folder hosts a simple Kafka producer to publish simulated market events for the _QuickStart_ app.

   Before launching the producer, you first need to build it. Open a new shell from the folder and execute the command:

   ```sh
   $ cd examples/quickstart-producer
   $ ./gradlew build
   ```

   which generates the `quickstart-producer-all.jar` file under the `build/libs` folder.

   Then, launch it with:

   ```sh
   $ java -jar build/libs/quickstart-producer-all.jar --bootstrap-servers <kafka.connection.string> --topic stocks
   ```

   ![producer_video](pictures/producer.gif)

   #### Publishing with Confluent Cloud

   If your target Kafka cluster is _Confluent Cloud_, you also need to provide a properties file that includes encryption and authentication settings, as follows:

   ```java
   security.protocol=SASL_SSL
   sasl.jaas.config=org.apache.kafka.common.security.plain.PlainLoginModule required username="<API.key>" password="<secret>";
   sasl.mechanism=PLAIN
   ...
   ```

   where you have to replace `<API.key>` and `<secret>` with the _API Key_ and _secret_ generated on the _Confluent CLI_ or from the _Confluent Cloud Console_.

   ```sh
   $ java -jar build/libs/quickstart-producer-all.jar --bootstrap-servers <kafka.connection.string> --topic stocks --config-file <path/to/config/file>
   ```

   #### Publishing with Redpanda Cloud

   If your target Kafka cluster is _Redpanda Cloud_, you also need to provide a properties file that includes encryption and authentication settings, as follows:

   ```java
   security.protocol=SASL_SSL
   sasl.jaas.config=org.apache.kafka.common.security.scram.ScramLoginModule required username="username" password="password";
   sasl.mechanism=SCRAM-SHA-256
   #sasl.mechanism=SCRAM-SHA-512
   ...
   ```

   where you have to replace `username` and `password` with the credentials generated from the _Redpanda Console_, and specify the configured SASL mechanism (`SCRAM-SHA-256` or `SCRAM-SHA-512`).

   ```sh
   $ java -jar build/libs/quickstart-producer-all.jar --bootstrap-servers <kafka.connection.string> --topic stocks --config-file <path/to/config/file>
   ```

4. Check the consumed events.

   After starting the publisher, you should immediately see the real-time updates flowing from the consumer shell:

   ![consumer_video](pictures/consumer.gif)

## Configuration

As already anticipated, Kafka Connector is a Lightstreamer Adapter Set, which means it is made up of a Metadata Adapter and one or more Data Adapters, whose settings are defined in the `LS_HOME/adapters/lightstreamer-kafka-connector-<version>/adapters.xml` file.

The following sections will guide you through the configuration details.

### Global Settings

#### `adapter_conf['id']` - _Kafka Connector Identifier_

  _Mandatory_. The `id` attribute of the `adapters_conf` root tag defines the _Kafka Connector Identifier_, which will be used by the Clients to request this Adapter Set while setting up the connection to a Lightstreamer Server through a _LightstreamerClient_ object.

  The factory value is set to `KafkaConnector` for convenience, but you are free to change it as per your requirements.

  Example:

  ```xml
  <adapters_conf id="KafkaConnector">
  ```

#### `adapter_class`

_Mandatory_. The `adapter_class` tag, specified inside the _metadata_provider_ block, defines the Java class name of the Metadata Adapter.

The factory value is set to `com.lightstreamer.kafka.adapters.pub.KafkaConnectorMetadataAdapter`, which implements the internal business of Kafka Connector.

It is possible to provide a custom implementation by extending this class: just package your new class in a jar file and deploy it along with all required dependencies into the `LS_HOME/adapters/lightstreamer-kafka-connector-<version>/lib` folder.

See the [Customize the Kafka Connector Metadata Class](#customize-the-kafkaconnector-metadata-adapter-class) section for more details.

Example:

```xml
...
<metadata_provider>
    ...
    <adapter_class>your.custom.class</adapter_class>
    ...
</metadata_provider>
...
```

#### `logging.configuration.path`

_Mandatory_. The path of the [reload4j](https://reload4j.qos.ch/) configuration file, relative to the deployment folder (`LS_HOME/adapters/lightstreamer-kafka-connector-<version>`).

The parameter is specified inside the _metadata_provider_ block.

The factory value points to the predefined file `LS_HOME/adapters/lightstreamer-kafka-connector-<version>/log4g.properties`.

Example:

```xml
...
<metadata_provider>
    ...
    <param name="logging.configuration.path">log4j.properties</param>
    ...
</metadata_provider>
...
```

### Connection Settings

Kafka Connector allows the configuration of separate independent connections to different Kafka brokers/clusters.

Every single connection is configured via the definition of its own Data Adapter through the _data_provider_ block. At least one connection must be provided.

Since Kafka Connector manages the physical connection to Kafka by wrapping an internal Kafka Consumer, several configuration settings in the Data Adapter are identical to those required by the usual Kafka Consumer configuration.

#### General Parameters

##### `data_provider['name']` - _Kafka Connection Name_

_Optional_. The `name` attribute of the `data_provider` tag defines _Kafka Connection Name_, which will be used by the Clients to request real-time data from this specific Kafka connection through a _Subscription_ object.

Furthermore, the name is also used to group all logging messages belonging to the same connection.

> [!TIP]
> For every Data Adaper connection, add a new logger and its relative file appender to `log4j.properties`, so that you can log to dedicated files all the interactions pertinent to the connection with the Kafka cluster and the message retrieval operations, along with their routing to the subscribed items.
> For example, the factory [logging configuration](kafka-connector-project/dist/log4j.properties#L23) provides the logger `QuickStart` to print every log messages relative to the `QuickStart` connection:
> ```java
> ...
> # QuickStart logger
> log4j.appender.QuickStartFile=org.apache.log4j.RollingFileAppender
> log4j.appender.QuickStartFile.layout=org.apache.log4j.PatternLayout
> log4j.appender.QuickStartFile.layout.ConversionPattern=[%d] [%-10c{1}] %-5p %m%n
> log4j.appender.QuickStartFile.File=../../logs/quickstart.log
> ```

Example:

```xml
<data_provider name="BrokerConnection">
```

Default value: `DEFAULT`, but only one `DEFAULT` configuration is permitted.

##### `adapter_class`

_Mandatory_. The `adapter_class` tag defines the Java class name of the Data Adapter. DO NOT EDIT IT!.

Factory value: `com.lightstreamer.kafka.adapters.KafkaConnectorDataAdapter`.

##### `enable`

_Optional_. Enable this connection configuration. Can be one of the following:
- `true`
- `false`

If disabled, Lightstreamer Server will automatically deny every subscription made to this connection.

Default value: `true`.

Example:

```xml
<param name="enable">false</param>
```

##### `bootstrap.servers`

_Mandatory_. The Kafka Cluster bootstrap server endpoint expressed as the list of host/port pairs used to establish the initial connection.

The parameter sets the value of the [`bootstrap.servers`](https://kafka.apache.org/documentation/#consumerconfigs_bootstrap.servers) key to configure the internal Kafka Consumer.

Example:

```xml
<param name="bootstrap.servers">broker:29092,broker:29093</param>
```

##### `group.id`

_Optional_. The name of the consumer group this connection belongs to.

The parameter sets the value for the [`group.id`](https://kafka.apache.org/documentation/#consumerconfigs_group.id) key to configure the internal Kafka Consumer.

Default value: _Kafka Connector Identifier_ + _Connection Name_ + _Randomly generated suffix_.

```xml
<param name="group.id">kafka-connector-group</param>
```

#### Encryption Parameters

A TCP secure connection to Kafka is configured through parameters with the prefix `encryption`.

##### `encryption.enable`

_Optional_. Enable encryption of this connection. Can be one of the following:
- `true`
- `false`

Default value: `false`.

Example:

```xml
<param name="encryption.enable">true</param>
```

##### `encryption.protocol`

_Optional_. The SSL protocol to be used. Can be one of the following:
- `TLSv1.2`
- `TLSv1.3`

Default value: `TLSv1.3` when running on Java 11 or newer, `TLSv1.2` otherwise.

Example:

```xml
<param name="encryption.protocol">TLSv1.2</param>
```

##### `encryption.enabled.protocols`

_Optional_. The list of enabled secure communication protocols.

Default value: `TLSv1.2,TLSv1.3` when running on Java 11 or newer, `TLSv1.2` otherwise.

Example:

```xml
<param name="encryption.enabled.protocols">TLSv1.3</param>
```

##### `encryption.cipher.suites`

_Optional_. The list of enabled secure cipher suites.

Default value: all the available cipher suites in the running JVM.

Example:

```xml
<param name="encryption.cipher.suites">TLS_ECDHE_RSA_WITH_AES_256_CBC_SHA,TLS_RSA_WITH_AES_256_CBC_SHA</param>
```

##### `encryption.hostname.verification.enable`

_Optional_. Enable hostname verification. Can be one of the following:
- `true`
- `false`

Default value: `false`.

Example:

```xml
<param name="encryption.hostname.verification.enable">true</param>
```

##### `encryption.truststore.path`

_Optional_. The path of the trust store file, relative to the deployment folder (`LS_HOME/adapters/lightstreamer-kafka-connector-<version>`).

Example:

```xml
<param name="encryption.truststore.path">secrets/kafka-connector.truststore.jks</param>
```

##### `encryption.truststore.password `

_Optional_. The password of the trust store.

If not set, checking the integrity of the trust store file configured will not be possible.

Example:

```xml
<param name="encryption.truststore.password">kafka-connector-truststore-password</param>
```

##### `encryption.keystore.enable`

_Optional_. Enable a key store. Can be one of the following:
- `true`
- `false`

A key store is required if the mutual TLS is enabled on Kafka.

If enabled, the following parameters configure the key store settings:

- `encryption.keystore.path`
- `encryption.keystore.password`
- `encryption.keystore.key.password`

Default value: `false`.

Example:

```xml
<param name="encryption.keystore.enable">true</param>
```

##### `encryption.keystore.path`

_Mandatory if [key store](#encryptionkeystoreenable) is enabled_. The path of the key store file, relative to the deployment folder (`LS_HOME/adapters/lightstreamer-kafka-connector-<version>`).

Example:

```xml
<param name="encryption.keystore.path">secrets/kafka-connector.keystore.jks</param>
```

##### `encryption.keystore.password`

_Optional_. The password of the key store.

If not set, checking the integrity of the key store file configured will not be possible.

Example:

```xml
<param name="encryption.keystore.password">keystore-password</param>
```

##### `encryption.keystore.key.password`

_Optional_. The password of the private key in the key store file.

Example:

```xml
<param name="encryption.keystore.key.password">kafka-connector-private-key-password</param>
```

##### Quick Start SSL Example

Check out the [adapters.xml](examples/quickstart-ssl/adapters.xml#L17) file of the [_Quick Start SSL_](examples/quickstart-ssl/) app, where you can find an example of encryption configuration.

#### Broker Authentication Parameters

Broker authentication is configured through parameters with the prefix `authentication`.

##### `authentication.enable`

_Optional_. Enable the authentication of this connection against the Kafka Cluster. Can be one of the following:
- `true`
- `false`

Default value: `false`.

Example:

```xml
<param name="authentication.enable">true</param>
```

##### `authentication.mechanism`

_Mandatory if [authentication](#authenticationenable) is enabled_. The SASL mechanism type. Kafka Connector accepts the following authentication mechanisms:

- `PLAIN` (the default value)
- `SCRAM-SHA-256`
- `SCRAM-SHA-512`
- `GSSAPI`

In the case of `PLAIN`, `SCRAM-SHA-256`, and `SCRAM-SHA-512` mechanisms, the credentials must be configured through the following mandatory parameters (which are not allowed for `GSSAPI`):

- `authentication.username`: the username
- `authentication.password`: the password

###### `PLAIN`

Example:

```xml
<param name="authentication.enable">true</param>
<param name="authentication.mechanism">PLAIN</param>
<param name="authentication.username">authorized-kafka-user</param>
<param name="authentication.password">authorized-kafka-user-password</param>
```

###### `SCRAM-SHA-256`

Example:

```xml
<param name="authentication.enable">true</param>
<param name="authentication.mechanism">SCRAM-SHA-256</param>
<param name="authentication.username">authorized-kafka-usee</param>
<param name="authentication.password">authorized-kafka-user-password</param>
```

###### `SCRAM-SHA-512`

Example:

```xml
<param name="authentication.enable">true</param>
<param name="authentication.mechanism">SCRAM-SHA-512</param>
<param name="authentication.username">authorized-kafka-username</param>
<param name="authentication.password">authorized-kafka-username-password</param>
```

###### `GSSAPI`

In the case of `GSSAPI` authentication mechanism, the following parameters will be part of the authentication configuration:

- `authentication.gssapi.key.tab.enable`

  _Optional_. Enable the use of a keytab. Can be one of the following:
  - `true`
  - `false`

  Default value: `false`.

- `authentication.gssapi.key.tab.path`

  _Mandatory if keytab is enabled_. The path to the kaytab file, relative to the deployment folder (`LS_HOME/adapters/lightstreamer-kafka-connector-<version>`).

- `authentication.gssapi.store.key.enable`

  _Optional_. Enable storage of the principal key. Can be one of the following:
  - `true`
  - `false`

  Default value: `false`.

  Default value: `false`.

- `authentication.gssapi.kerberos.service.name`

  _Mandatory_. The name of the Kerberos service.

- `authentication.gssapi.principal`

  _Mandatory if ticket cache is disabled_. The name of the principal to be used.

- `authentication.gssapi.ticket.cache.enable`

  _Optional_. Enable the use of a ticket cache. Can be one of the following:
  - `true`
  - `false`

  Default value: `false`.

Example:

```xml
...
<param name="authentication.enable">true</param>
<param name="authentication.mechanism">GSSAPI</param>
<param name="authentication.gssapi.key.tab.enable">true</param>
<param name="authentication.gssapi.key.tab.path">gssapi/kafka-connector.keytab</param>
<param name="authentication.gssapi.store.key.enable">true</param>
<param name="authentication.gssapi.kerberos.service.name">kafka</param>
<param name="authentication.gssapi.principal">kafka-connector-1@LIGHTSTREAMER.COM</param>
...
```

Example of configuration with the use of a ticket cache:

```xml
<param name="authentication.enable">true</param>
<param name="authentication.mechanism">GSSAPI</param>
<param name="authentication.gssapi.kerberos.service.name">kafka</param>
<param name="authentication.gssapi.ticket.cache.enable">true</param>
```

##### Quick Start Confluent Cloud Example

Check out the [adapters.xml](examples/quickstart-confluent-cloud/adapters.xml#L22) file of the [_Quick Start Confluent Cloud_](examples/quickstart-confluent-cloud/) app, where you can find an example of an authentication configuration that uses SASL/PLAIN.

##### Quick Start Redpanda Serverless Example

Check out the [adapters.xml](examples/quickstart-redpanda-serverless/adapters.xml#L22) file of the [_Quick Start Redpanda Serverless_](examples/quickstart-redpanda-serverless/) app, where you can find an example of an authentication configuration that uses SASL/SCRAM.

#### Record Evaluation

Kafka Connector can deserialize Kafka records from the following formats:

- _Apache Avro_
- _JSON_
- _String_
- _Integer_
- _Float_

and other scalar types (see [the complete list](#recordkeyevaluatortype-and-recordvalueevaluatortype)).

In particular, Kafka Connector supports message validation for _Avro_ and _JSON_, which can be specified through:

- Local schema files
- The _Confluent Schema Registry_

Kafka Connector enables the independent deserialization of keys and values, allowing them to have different formats. Additionally:

- Message validation against the Confluent Schema Registry can be enabled separately for the key and value (through [`record.key.evaluator.schema.registry.enable` and `record.value.evaluator.schema.registry.enable`](#recordkeyevaluatorschemaregistryenable-and-recordvalueevaluatorschemaregistryenable))
- Message validation against local schema files must be specified separately for the key and the value (through [`record.key.evaluator.schema.path` and `record.value.evaluator.schema.path`](#recordkeyevaluatorschemapath-and-recordvalueevaluatorschemapath))

> [!IMPORTANT]
> For Avro, schema validation is mandatory, therefore either a local schema file must be provided or the Confluent Schema Registry must be enabled.

##### `record.consume.from`

_Optional_. Specifies where to start consuming events from:

- `LATEST`: start consuming events from the end of the topic partition
- `EARLIEST`: start consuming events from the beginning of the topic partition

The parameter sets the value of the [`auto.offset.reset`](https://kafka.apache.org/documentation/#consumerconfigs_auto.offset.reset) key to configure the internal Kafka Consumer.

Default value: `LATEST`.

Example:

```xml
<param name="record.consume.from">EARLIEST</param>
```

##### `record.key.evaluator.type` and `record.value.evaluator.type`

_Optional_. The format to be used to deserialize respectively the key and value of a Kafka record. Can be one of the following:

- `AVRO`
- `JSON`
- `STRING`
- `INTEGER`
- `BOOLEAN`
- `BYTE_ARRAY`
- `BYTE_BUFFER`
- `BYTES`
- `DOUBLE`
- `FLOAT`
- `LONG`
- `SHORT`
- `UUID`

Default value: `STRING`.

Examples:

```xml
<param name="record.key.evaluator.type">INTEGER</param>
<param name="record.value.evaluator.type">JSON</param>
```

##### `record.key.evaluator.schema.path` and `record.value.evaluator.schema.path`

_Mandatory if [evaluator type](#recordkeyevaluatortype-and-recordvalueevaluatortype) is `AVRO`_ and the [Confluent Schema Registry](#recordkeyevaluatorschemaregistryenable-and-recordvalueevaluatorschemaregistryenable) is disabled. The path of the local schema file relative to the deployment folder (`LS_HOME/adapters/lightstreamer-kafka-connector-<version>`) for message validation respectively of the key and the value.

Examples:

```xml
<param name="record.key.evaluator.schema.path">schema/record_key.avsc</param>
<param name="record.value.evaluator.schema.path">schemas/record_value.avsc</param>
```

##### `record.key.evaluator.schema.registry.enable` and `record.value.evaluator.schema.registry.enable`

_Mandatory if [evaluator type](#recordkeyevaluatortype-and-recordvalueevaluatortype) is `AVRO` and no [local schema paths](#recordkeyevaluatorschemaregistryenable-and-recordvalueevaluatorschemaregistryenable) are specified_. Enable the use of the [Confluent Schema Registry](#schema-registry) for validation respectively of the key and the value. Can be one of the following:
- `true`
- `false`

Default value: `false`.

Examples:

```xml
<param name="record.key.evaluator.schema.registry.enable">true</param>
<param name="record.value.evaluator.schema.registry.enable">true</param>
```

##### `record.extraction.error.strategy`

_Optional_. The error handling strategy to be used if an error occurs while [extracting data](#record-mapping-fieldfieldname) from incoming deserialized records. Can be one of the following:

- `IGNORE_AND_CONTINUE`: ignore the error and continue to process the next record
- `FORCE_UNSUBSCRIPTION`: stop processing records and force unsubscription of the items requested by all the clients subscribed to this connection

Default value: `IGNORE_AND_CONTINUE`.

Example:

```xml
<param name="record.extraction.error.strategy">FORCE_UNSUBSCRIPTION</param>
```

#### Topic Mapping

Kafka Connector allows the configuration of several routing and mapping strategies, thus enabling the convey of Kafka events streams to a potentially huge amount of devices connected to Lightstreamer with great flexibility.

As anticipated in the [_Installation_](#configure) section, a Kafka record can be analyzed in all its aspects to extract information that can be:
- Routed to the designated Lightstreamer items
- Remapped to specific Lightstreamer fields

##### Record Routing (`map.<topic>.to`)

To configure the routing of Kafka event streams to Lightstreamer items, use at least one `map.<topic>.to` parameter. The general format is:

```xml
<param name="map.<topic-name>.to">item1,item2,itemN,...</param>
```

which defines the mapping between the source Kafka topic (`<topic-name>`) and the target items (`item1`, `item2`, `itemN`, etc.).

This configuration enables the implementation of various mapping scenarios, as shown by the following examples:

- _One To One_

  ```xml
  <param name="map.sample-topic.to">sample-item</param>
  ```

  ![one-to-one](pictures/one-to-one.png)

  This is the most straightforward scenario one may think of: every record published to the Kafka topic `sample-topic` will simply be routed to the Lightstreamer item `sample-item`. Therefore, messages will be immediately broadcasted as real-time updates to all clients subscribed to such an item.

- _One To Many_

  ```xml
  <param name="map.sample-topic.to">sample-item1,sample-item2,sample-item3</param>
  ```

  ![one-to-many](pictures/one-to-many.png)

  Every record published to the Kafka topic `sample-topic` will be routed to the Lightstreamer items `sample-item1`, `sample-item2`, and `sample-item3`.

  This scenario may activate unicast and multicast messaging, as it is possible to specify which item can be subscribed to by which user or group of users. To do that, it is required to provide a customized extension of the factory Metadata Adapter class (see the [example](examples/custom-kafka-connector-adapter/)), in which every subscription must be validated against the user identity.

- _Many to One_

  ```xml
  <param name="map.sample-topic1.to">sample-item</param>
  <param name="map.sample-topic2.to">sample-item</param>
  <param name="map.sample-topic3.to">sample-item</param>
  ```

  ![many-to-one](pictures/many-to-one.png)

  With this scenario, it is possible to broadcast to all clients subscribed to a single item (`sample-item`) every message published to different topics (`sample-topic1`, `sample-topic2`, `sample-topic3`).

##### Record Mapping (`field.<fieldName>`)

To forward real-time updates to the Lightstreamer clients, a Kafka record must be mapped to Lightstreamer fields, which define the _schema_ of any Lightstreamer item.

![record-mapping](pictures/record-fields-mapping.png)

To configure the mapping, you define the set of all subscribable fields through parameters with the prefix `field.`:

```xml
<param name="field.fieldName1">extractionExpression1</param>
<param name="field.fieldName2">extractionExpression2<param>
...
<param name="field.fieldNameN">extractionExpressionN<param>
...
```

The configuration specifies that the field `fieldNameX` will contain the value extracted from the deserialized Kafka record through the `extractionExpressionX`. This approach makes it possible to transform a Kafka record of any complexity to the flat structure required by Lightstreamer.

To write an extraction expression, Kafka Connector provides the _Data Extraction Language_. This language has a pretty minimal syntax, with the following basic rules:

- Expressions must be enclosed within `#{...}`
- Expressions use _Extraction Keys_, a set of predefined constants that reference specific parts of the record structure:

  - `#{KEY}`: the key
  - `#{VALUE}`: the value
  - `#{TOPIC}`: the topic
  - `#{TIMESTAMP}`: the timestamp
  - `#{PARTITION}`: the partition
  - `#{OFFSET}`: the offset

- Expressions use the _dot notation_ to access attributes or fields of record keys and record values serialized in JSON or Avro formats:

  ```js
  KEY.attribute1Name.attribute2Name...
  VALUE.attribute1Name.attribute2Name...
  ```

 > [!IMPORTANT]
 > Currently, it is required that the top-level element of either a record key or record value is:
 > - An [Object](https://www.json.org/json-en.html), in the case of JSON format
 > - A [Record](https://avro.apache.org/docs/1.11.1/specification/#schema-record), in the case of Avro format
 >
 > Such a constraint may be removed in a future version of Kafka Connector.

- Expressions use the _square notation_ to access:

  - Indexed attributes:

    ```js
    KEY.attribute1Name[i].attribute2Name...
    VALUE.attribute1Name[i].attribute2Name...
    ```
    where `i` is a 0-indexed value.

  - Key-based attributes:

    ```js
    KEY.attribute1Name['keyName'].attribute2Name...
    VALUE.attribute1Name['keyName'].attribute2Name...
    ```
    where `keyName` is a string value.

 > [!TIP]
 > For JSON format, accessing a child attribute using either dot notation or square bracket notation is equivalent:
 >
 > ```js
 > VALUE.myProperty.myChild.childProperty
 > VALUE.myProperty['myChild'].childProperty
 > ```

- Expressions must evaluate to a _scalar_ value

  In case of non-scalar value, an error will be thrown during the extraction process and handled as per the [configured strategy](#recordextractionerrorstrategy).

The `QuickStart` [factory configuration](kafka-connector-project/kafka-connector/src/connector/dist/adapters.xml#L353) shows a basic example, where a simple _direct_ mapping has been defined between every attribute of the JSON record value and a Lightstreamer field with the same name. Of course, thanks to the _Data Extraction Language_, more complex mapping can be employed.

```xml
...
<param name="field.timestamp">#{VALUE.timestamp}</param>
<param name="field.time">#{VALUE.time}</param>
<param name="field.stock_name">#{VALUE.name}</param>
<param name="field.last_price">#{VALUE.last_price}</param>
<param name="field.ask">#{VALUE.ask}</param>
<param name="field.ask_quantity">#{VALUE.ask_quantity}</param>
<param name="field.bid">#{VALUE.bid}</param>
<param name="field.bid_quantity">#{VALUE.bid_quantity}</param>
<param name="field.pct_change">#{VALUE.pct_change}</param>
<param name="field.min">#{VALUE.min}</param>
<param name="field.max">#{VALUE.max}</param>
<param name="field.ref_price">#{VALUE.ref_price}</param>
<param name="field.open_price">#{VALUE.open_price}</param>
<param name="field.item_status">#{VALUE.item_status}</param>
..
```

##### Filtered Record Routing (`item-template.<template-name>`)

Besides mapping topics to statically predefined items, Kafka Connector allows you to configure the _item templates_,
which specify the rules needed to decide if a message can be forwarded to the items specified by the clients, thus enabling a _filtered routing_.
The item template leverages the _Data Extraction Language_ to extract data from Kafka records and match them against the _parameterized_ subscribed items.

![filtered-routing](pictures/filtered-routing.png)

To configure an item template, use the `item-template.<template-name>` parameter:

```xml
<param name="item-template.<template-name>"><item-prefix>-<expressions></param>
```

Then, map one (or more) topic to the template by referecing it in the `map.<topic>.to` parameter:

```xml
<param name="map.<topic>.to">item-template.<template-name></param>
```

> [!TIP]
> It is allowed to mix references to simple item names and item templates in the same topic mapping configuration:
>
> ```xml
> <param name="map.sample-topic.to">item-template.template1,item1,item2</param>
> ```

The item template is made of:
- `<item-prefix>`: the prefix of the item name
- `<expressions>`: a sequence of _extraction expressions_, which define filtering rules specified as:

  ```js
  #{paramName1=<extractionExpression1>,paramName2=<extractionExpression2>,...}
  ```

  where `paramNameX` is a _bind parameter_ to be specified by the clients and whose actual value will be extracted from the deserialized Kafka record by evaluating the `<extractionExpressionX>` expression (written using the _Data Extraction Language_).

To activate the filtered routing, the Lightstreamer clients must subscribe to a parameterized item that specifies a filtering value for every bind parameter defined in the template:

```js
<item-prefix>-[paramName1=filterValue_1,paramName2=filerValue_2,...]
```

Upon consuming a message, Kafka Connector _expands_ every item template addressed by the record topic by evaluating each extraction expression and binding the extracted value to the associated parameter. The expanded template will result as:

```js
<item-prefix>-[paramName1=extractedValue_1,paramName2=extractedValue_2,...]
```

Finally, the message will be mapped and routed only in case the subscribed item completely matches the expanded template or, more formally, the following is true:

`filterValue_X == extractValue_X for every paramName_X`

###### Example

Consider the following configuration:

```xml
<param name="item-template.by-name">user-#{firstName=VALUE.name,lastName=VALUE.surname}</param>
<param name="item-template.by-age">user-#{years=VALUE.age}</param>
<param name="map.user.to">item-template.by-name,item-template.by-age</param>
```

which specifies how to route records published from the topic `user` to the item templates defined to extract some personal data.

Let's suppose we have three different Lightstreamer clients:

1. _Client A_ subscribes to the following parameterized items:
   - _SA1_ `user-[firstName=James,lastName=Kirk]` for receiving real-time updates relative to the user `James Kirk`
   - _SA2_ `user-[age=45]` for receiving real-time updates relative to any 45 year-old user
2. _Client B_ subscribes to the parameterized item _SB1_ `user-[firstName=Montgomery,lastName=Scotty]` for receiving real-time updates relative to the user `Montgomery Scotty`.
3. _Client C_ subscribes to the parameterized item _SC1_ `user-[age=37]` for receiving real-time updates relative to any 37 year-old user.

Now, let's see how filtered routing works for the following incoming Kafka records published to the topic `user`:

- Record 1:
  ```js
  {
    ...
    "name": "James",
    "surname": "Kirk",
    "age": 37,
    ...
  }
  ```

  | Template  | Expansion                              | Matched Subscribed Item | Routed to Client |
  | ----------| -------------------------------------- | ----------------------- | -----------------|
  | `by-name` | `user-[firstName=James,lastName=Kirk]` | _SA1_                   | _Client A_       |
  | `by-age`  | `user-[age=37]`                        | _SC1_                   | _Client C_       |


- Record 2:
  ```js
  {
    ...
    "name": "Montgomery",
    "surname": "Scotty",
    "age": 45
    ...
  }
  ```

  | Template  | Expansion                                     | Matched Subscribed Item | Routed to Client |
  | --------- | --------------------------------------------- | ----------------------- | -----------------|
  | `by-name` | `user-[firstName=Montgomery,lastName=Scotty]` | _SB1_                   | _Client B_       |
  | `by-age`  | `user-[age=45]`                               | _SA2_                   | _Client A_       |

- Record 3:
  ```js
  {
    ...
    "name": "Nyota",
    "surname": "Uhura",
    "age": 37,
    ...
  }
  ```

  | Template  | Expansion                               | Matched Subscribed Item | Routed to Client |
  | ----------| --------------------------------------- | ----------------------- | -----------------|
  | `by-name` | `user-[firstName=Nyota,lastName=Uhura]` | _None_                  | _None_           |
  | `by-age`  | `user-[age=37]`                         | _SC1_                   | _Client C_       |



#### Schema Registry

A _Schema Registry_ is a centralized repository that manages and validates schemas, which define the structure of valid messages.

Kafka Connector supports integration with the [_Confluent Schema Registry_](https://docs.confluent.io/platform/current/schema-registry/index.html) through the configuration of parameters with the prefix `schema.registry`.

##### `schema.registry.url`

_Mandatory if the [Confluent Schema Registry](#recordkeyevaluatorschemaregistryenable-and-recordvalueevaluatorschemaregistryenable) is enabled_. The URL of the Confluent Schema Registry.

Example:

```xml
<param name="schema.registry.url">http//localhost:8081</param>
```

An encrypted connection is enabled by specifying the `https` protocol (see the [next section](#encryption-parameters-1)).

Example:

```xml
<param name="schema.registry.url">https://localhost:8084</param>
```

##### Encryption Parameters

A secure connection to the Confluent Schema Registry can be configured through parameters with the prefix `schema.registry.encryption`, each one having the same meaning as the homologous parameters defined in the [Encryption Parameters](#encryption-parameters) section:

- `schema.registry.encryption.protocol` (see [encryption.protocol](#encryptionprotocol))
- `schema.registry.encryption.enabled.protocols` (see [encryption.enabled.protocols](#encryptionenabledprotocols))
- `schema.registry.encryption.cipher.suites` (see [encryption.cipher.suites](#encryptionciphersuites))
- `schema.registry.encryption.truststore.path` (see [encryption.truststore.path](#encryptiontruststorepath))
- `schema.registry.encryption.truststore.password` (see [encryption.truststore.password](#encryptiontruststorepassword))
- `schema.registry.encryption.hostname.verification.enable` (see [encryption.hostname.verification.enable](#encryptionhostnameverificationenable))
- `schema.registry.encryption.keystore.enable` (see [encryption.keystore.enable](#encryptionkeystoreenable))
- `schema.registry.encryption.keystore.path` (see [encryption.keystore.path](#encryptionkeystorepath))
- `schema.registry.encryption.keystore.password` (see [encryption.keystore.password](#encryptionkeystorepassword))
- `schema.registry.encryption.keystore.key.password` (see [encryption.keystore.key.password](#encryptionkeystorekeypassword))

Example:

```xml
<!-- Set the Confluent Schema Registry URL. The https protcol enable encryption parameters -->
<param name="schema.registry.url">https//localhost:8084</param>

<!-- Set general encryption settings -->
<param name="schema.registry.encryption.enabled.protocols">TLSv1.3</param>
<param name="schema.registry.encryption.cipher.suites">TLS_ECDHE_RSA_WITH_AES_256_CBC_SHA,TLS_RSA_WITH_AES_256_CBC_SHA</param>
<param name="schema.registry.encryption.hostname.verification.enable">true</param>

<!-- If required, configure the trust store to trust the Confluent Schema Registry certificates -->
<param name="schema.registry.encryption.truststore.path">secrets/secrets/kafka.connector.schema.registry.truststore.jks</param></param>

<!-- If mutual TLS is enabled on the Confluent Schema Registry, enable and configure the key store -->
<param name="schema.registry.encryption.keystore.enable">true</param>
<param name="schema.registry.encryption.keystore.path">secrets/kafka-connector.keystore.jks</param>
<param name="schema.registry.encryption.keystore.password">kafka-connector-password</param>
<param name="schema.registry.encryption.keystore.key.password">schemaregistry-private-key-password</param>
```

##### Quick Start Schema Registry Example

Check out the [adapters.xml](examples/quickstart-schema-registry/adapters.xml#L58) file of the [_Quick Start Schema Registry_](examples/quickstart-schema-registry/) app, where you can find an example of Schema Registry settings.

## Customize the Kafka Connector Metadata Adapter Class

If you have any specific need to customize the _Kafka Connector Metadata Adapter_ class, you can provide your implementation by extending the factory class [`com.lightstreamer.kafka.adapters.pub.KafkaConnectorMetadataAdapter`](https://lightstreamer.github.io/Lightstreamer-kafka-connector/javadoc/com/lightstreamer/kafka/adapters/pub/KafkaConnectorMetadataAdapter.html). The class provides the following hook methods, which you can override to add your custom logic:

- [_postInit_](https://lightstreamer.github.io/Lightstreamer-kafka-connector/javadoc/com/lightstreamer/kafka/adapters/pub/KafkaConnectorMetadataAdapter.html#postInit(java.util.Map,java.io.File)): invoked after the initialization phase of the Kafka Connector Metadata Adapter has been completed

- [_onSubscription_](https://lightstreamer.github.io/Lightstreamer-kafka-connector/javadoc/com/lightstreamer/kafka/adapters/pub/KafkaConnectorMetadataAdapter.html#onSubscription(java.lang.String,java.lang.String,com.lightstreamer.interfaces.metadata.TableInfo%5B%5D)): invoked to notify that a user has submitted a subscription

- [_onUnsubcription_](https://lightstreamer.github.io/Lightstreamer-kafka-connector/javadoc/com/lightstreamer/kafka/adapters/pub/KafkaConnectorMetadataAdapter.html#onUnsubscription(java.lang.String,com.lightstreamer.interfaces.metadata.TableInfo%5B%5D)): invoked to notify that a Subscription has been removed

### Develop the Extension

To develop your extension, you need the Kafka Connector jar library, which is hosted on _Github Packages_.

For a Maven project, add the dependency to your _pom.xml_ file:

```xml
<dependency>
    <groupId>com.lightstreamer.kafka</groupId>
    <artifactId>kafka-connector</artifactId>
    <version>VERSION</version>
</dependency>
```

and follow these [instructions](https://docs.github.com/en/packages/working-with-a-github-packages-registry/working-with-the-apache-maven-registry#authenticating-to-github-packages) to configure the repository and authentication.

For a Gradle project, edit your _build.gradle_ file as follows:

1. Add the dependency:

   ```groovy
   dependencies {
       implementation group: 'com.lightstreamer.kafka', name: 'kafka-connector', 'version': '<version>'
   }
   ```

2. Add the repository and specify your personal access token:

   ```grrovy
   repositories {
       mavenCentral()
       maven {
           name = "GitHubPackages"
           url = uri("https://maven.pkg.github.com/lightstreamer/lightstreamer-kafka-connector")
               credentials {
                   username = project.findProperty("gpr.user") ?: System.getenv("USERNAME")
                   password = project.findProperty("gpr.key") ?: System.getenv("TOKEN")
               }
       }
   }
   ```

In the [examples/custom-kafka-connector-adapter](examples/custom-kafka-connector-adapter/) folder, you can find a sample Gradle project you may use as a starting point to build and deploy your custom extension.

## Kafka Connect Lightstreamer Sink Connector

Lightstreamer Kafka Connector is also available as _Sink Connector plugin_ to be installed into _Kafka Connect_.

In this scenario, an instance of the connector plugin acts as a [_Remote Adapter_](https://github.com/Lightstreamer/Lightstreamer-lib-adapter-java-remote) for the Lightstreamer server as depicted in the following picture:

![KafkaConnectArchitecture](pictures/kafka-connect.png)

### Usage

#### Lightstreamer Setup

Before running the connector, you first need to deploy a Proxy Adapter into the Lightstreamer server instance:

1. Create a directory within `LS_HOME/adapters` (choose whatever name you prefer, for example `kafka-connect-proxy`).

2. Copy the sample [`adapters.xml`](./kafka-connector-project/config/kafka-connect-proxy/adapters.xml) file to the `kafka-connect-proxy` directory.

3. Edit the file as follows:

   - Update the `id` attribute of the `adapters_conf` root tag. This settings has the same role of the already documented [Kafka Connector Identifier](#adapter_confid---kafka-connector-identifier).

   - Update the `name` attribute of the data_provider tag. This settings has the same role of the already documented [Kafka Connection Name](#data_providername---kafka-connection-name).

   - Update the `request_reply_port` parameter with the listening TCP port:

     ```xml
     <param name="request_reply_port">6661</param>
     ```

   - If authentication is required:

     - Set the `auth` parameter to `Y`:

       ```xml
       <param name="auth">Y</param>
       ```

     - Add the following parameters with the selected credential settings:

       ```xml
       <param name="auth.credentials.1.user">USERNAME</param>
       <param name="auth.credentials.1.password">PASSWORD</param>
       ```

> [!NOTE]
> As the `id` attribute must be unique across all the Adapter Sets deployed in the same Lighstreamer instance, make sure there is no conflict with any previously installed adapters (for example, the factory [adapters.xml](./kafka-connector-project/kafka-connector/src/adapter/dist/adapters.xml) file included in the _Kafka Connector_ distribution package).

Finally, check that the Lightstreamer layout looks like the following:

```sh
LS_HOME/
...
├── adapters
│   ├── kafka-connect-proxy
│   │   ├── adapters.xml
│   └── welcome_res
...
├── audit
├── bin
...
```
#### Running

To manually install Kafka Connect Lighstreamer Sink Connector to a local Confluent Platform and run it in [_standalone mode_](https://docs.confluent.io/platform/current/connect/userguide.html#standalone-mode):

1. Download the connector zip file `lightstreamer-kafka-connect-lightstreamer-<version>.zip` from the [Releases](https://github.com/Lightstreamer/Lightstreamer-kafka-connector/releases) page. Alternatively, check out this repository and execute the following command from the [`kafka-connector-project`](kafka-connector-project/) folder:

   ```sh
   $ ./gradlew connectDistZip
   ```

   which generates the zip file under the `kafka-connector-project/kafka-connector/build/distributions` folder.

2. Extract the zip file into the desired location.
   
   For example, you can copy the connector contents into a new directory named `CONFLUENT_HOME/share/kafka/plugins`.

3. Edit the worker configuration properties file, ensuring you include the previous path in the `plugin.path` properties, for example:
   
   ```
   plugins.path=/usr/local/share/kafka/plugins
   ```

   You may want to use the provided [connect-standalone-local.properties](./kafka-connector-project/config/kafka-connect-config/connect-standalone-local.properties) file as a starting point.

3. Edit the connector configuration properties file as detailed in the [Configuration Reference](#configuration-reference) section.
   
   You may want to use the provided [`quickstart-lightstreamer-local.properties`](./kafka-connector-project/config/kafka-connect-config/connect-standalone-local.properties) file as starting pint. This file provides the set of pre-configured settings to feed Lighstreamer with stock market events, as already shown in the [installation instruction](#installation) for the Lightstreamer Kafka Connector.

4. Launch the Lightstreamer Server instance already configured in the [Lightstreamer Setup](#lightstreamer-setup) section.

5. Start the Connect worker with:

   ```sh
   $ bin/connect-standalone.sh connect-standalone-local.properties quickstart-lightstreamer-local.properties
   ```

To verify that an events stream actually flows from Kafka to a Lighstreamer consumer leveraging the same example already shwon in the [Start](#start) section:

1. Attach a Lighstreamer consumer as specified in the step 2 of the [Start](#start) section.

2. Make sure that a Schema Registy service is reachable from your local machine.

3. Edit a `producer.properties` file as follows:

   ```
   # JSON deserializer with support for the Schema Registry
   value.serializer=io.confluent.kafka.serializers.json.KafkaJsonSchemaSerializer
   # Schema Registry URL
   schema.registry.url=http://<schema-registry-address>:<schema-registry-port>
   ```

   This configuration enables the producer to leverage the Schema Registry, which is required by Kafka Connect when a connector wants to deserialize JSON messages (unless an embedded schema is provided).

2. Publish events as specified in the step 3 of the [Start](#start) section.

   This time, run the publisher passing as further argument the `producer.properties` file:

   ```sh
   $ java -jar examples/quickstart-producer/build/libs/quickstart-producer-all.jar --bootstrap-servers <kafka.connection.string> --topic stocks --confg-file producer.properties
   ```

3. Check the consumed events.

   You shouls see real-time updated as shown in the step 4 of the [Start](#start) section.

#### Running in Docker

If you want to build a local Docker image based on Kafka Connect with the connector plugin, check out the [exmaples/docker-kafka-connect](./examples/docker-kafka-connect/) folder. 

In addition, the [examples/quickstart-kafka-connect](./examples/quickstart-kafka-connect/) folder shows how to use that image in Docker Compose through a Kafka Connect version of the _Quick Start_ app.

### Configuration Reference

The Kafka Connect Lightstreamer Sink Connector configuration properties are described below.

#### `connector.class`

To use the connector, specify the following setting:
`connector.class=com.lightstreamer.kafka.connect.LightstreamerSinkConnector`

#### lightstreamer.server.proxy_adapter.address

The Lightstreamer server's Proxy Adapter address to connect to in the format **`host:port`**.

- **Type:** string
- **Default:** none
- **Importance:** high

Example:

```
lightstreamer.server.proxy_adapter.address=lighstreamer.com:6661
```

#### lightstreamer.server.proxy_adapter.socket.connection.setup.timeout.ms

The (optional) amount of time in milliseconds the connctor will wait for the socket connection to be established to the Lighstreamer server's Proxy Adapter before terminating the task. Specify `0` for infinite timeout.

- **Type:** int
- **Default:** 5000 (5 seconds)
- **Valid Values:** [0,...]
- **Importance:** low

Example:

```
lightstreamer.server.proxy_adapter.socket.connection.setup.timeout.ms=15000
```

#### lightstreamer.server.proxy_adapter.socket.connection.setup.max.retries

The (optional) max number of retries to establish a connection to the Lighstreamer server's Proxy Adapter.

- **Type:** int
- **Default:** 1
- **Valid Values:** [0,...]
- **Importance:** medium

Example:

```
lightstreamer.server.proxy_adapter.socket.connection.setup.max.retries=5
```

#### lightstreamer.server.proxy_adapter.socket.connection.setup.retry.delay.ms

The (optional) amount of time in milliseconds to wait before retrying to establish a new connection to the Lighstreamer server's Proxy Adapter in case of failure. Only applicable if
`lightstreamer.server.proxy_adapter.socket.connection.setup.max.retries` > 0.

- **Type:** long
- **Default:** 5000 (5 seconds)
- **Valid Values:** [0,...]
- **Importance:** low

Example:

```
lightstreamer.server.proxy_adapter.socket.connection.setup.retry.delay.ms=15000
```

#### lightstreamer.server.proxy_adapter.username

The username to use for authenticating to the Lightstreamer server's Proxy Adapter. This setting requires authentication to be enabled in the [configuration](#lightstreamer-setup) of the Proxy Adapter.

- **Type:** string
- **Importance:** medium
- **Default:** none

Example:

```
lightstreamer.server.proxy_adapter.username=lightstreamer_user
```

#### lightstreamer.server.proxy_adapter.password

The password to use for authenticating to the Lightstreamer server's Proxy Adapter. This setting requires authentication to be enabled in the [configuration](#lightstreamer-setup) of the Proxy Adapter.

- **Type:** string
- **Default:** none
- **Importance:** medium

Example:
  ```
  lightstreamer.server.proxy_adapter.password=lightstreamer_password
  ```

#### record.extraction.error.strategy

The (optional) error handling strategy to be used if an error occurs while extracting data from incoming deserialized records. Can be one of the following:

- `TERMINATE_TASK`: terminate the task immediately
- `IGNORE_AND_CONTINUE`: ignore the error and continue to process the next record
- `FORWARD_TO_DLQ`: forward the record to the dead letter queue

In particular, the `FORWARD_TO_DLQ` value requires a [_dead letter queue_](https://www.confluent.io/blog/kafka-connect-deep-dive-error-handling-dead-letter-queues/) to be configured; otherwise it will fallback to `TERMINATE_TASK`.


- **Type:** string
- **Default:** `TERMINATE_TASK`
- **Valid Values:** [`IGNORE_AND_CONTINUE`, `FORWARD_TO_DLQ`, `TERMINATE_TASK`]
- **Importance:** medium

Example:

```
record.extraction.error.strategy=FORWARD_TO_DLQ
```

#### topic.mappings

> [!IMPORTANT]
> This configuration implements the same concepts already presented in the [Record Routing](#record-routing-maptopicto) section.

Semicolon-separated list of mappings between source topics and Lightstreamer items. The list should describe a set of mappings in the form:

`[topicName1]:[mappingList1];[topicName2]:[mappingList2];...[topicNameN]:[mappingListN]`

where every specified topic (`[topicNameX]`) is mapped to the item names or item templates specified as comma-separated list (`[mappingListX]`).

- **Type:** string
- **Default:** none
- **Valid Values:**<br>
  [topicName1]:[mappingList1];<br>
  [topicName2]:[mappingList2];...
- **Importance:** high

Example:

```
topic.mappings=sample-topic:item-template.template1,item1,item2;order-topic:order-item
```

The configuration above specifes:

- A _One To Many_ mapping between the topic `sample-topic` and the Lightstreamer items `sample-item1`, `sample-item2`, and `sample-item3`
- [_Filtered routing_](#filtered-record-routing-item-templatetemplate-name) through the reference to the item template `template1` (not shown in the snippet)
- A _One To One_ mapping between the topic `order-topic` and the Lightstreamer item `order-item`

#### record.mappings

> [!IMPORTANT]
> This configuration implements the same concepts already presented in the [Record Mapping](#record-mapping-fieldfieldname) section.

The list of mapping between Kafa records and Ligtstreamer fields. The list should describe a set of subscribable fields in the following form:

 `[fieldName1]:[extractionExpression1],[fieldName2]:[extractionExpressionN],...,[fieldNameN]:[extractionExpressionN]`
 
where the Lightstreamer field `[fieldNameX]` whill hold the data extracted from a deserialized Kafka record using the 
_Data Extraction Language_ `[extractionExpressionX]`. 

- **Type:** list
- **Default:** none
- **Valid Values:**<br>
   [fieldName1]:[extractionExpression1],<br>
   [fieldName2]:[extractionExpression2],...
- **Importance:** high

Example:

```
record.mappings=index:#{KEY.}, \
                stock_name:#{VALUE.name}, \
                last_price:#{VALUE.last_price}
```

The configuration above specifies the following mappings:

1. The record key to the Lightstreamer field `index`
2. The `name` attribute of the record value to the Lightstreamer field `stock_name`
3. The `last_price` of the record value to the Lightstreamer field `last_price`


#### item.templates

> [!IMPORTANT]
> This configuration implements the same concepts already presented in the [Filtered Routing](#filtered-record-routing-item-templatetemplate-name) section.

Semicolon-separated list of _item templates_, which specify the rules to enable the _filtering routing_. The list should describe a set of templates in the following form:

`[templateName1]:[template1];[templateName2]:[template2];...;[templateNameN]:[templateN]`

where the `[templateX]` configures the item template `[templaeName]` defining the general format of the items the Lightstremer clients must subscribe to to receive udpdates.

A template is specified in the form:

```
item-prefix-#{paramName1=extractionExpression1,paramName2=extractionExpression2,...}
```

To map a topic to an item template, reference it using the `item-template` prefix in the `topic.mappings` configuration:

```
topic.mappings=some-topic:item-template.templateName1,item-template.templateName2,...
```

- **Type:** string
- **Default:** null
- **Valid Values:**<br>
  [templateName1]:[template1];<br>
  [templateName2]:[template2];...
- **Importance:** high

Example:

```
item.templates=by-name:user-#{firstName=VALUE.name,lastName=VALUE.surname}; \
               by-age:user-#{years=VALUE.age}

topic.mappings=user:item-template.by-name,item-template.by-age
```

The configuration above specifies how to route records published from the topic `user` to the item templates `by-name` and `by-age`, which define the rules to extract some personal data by leverging _Data Extraction Langauge_ expressions.

## Docs

The [docs](docs/) folder contains the complete [Kafka Connector API Specification](https://lightstreamer.github.io/Lightstreamer-kafka-connector/javadoc), already mentioned in the [Develop the Extension](#develop-the-extension) section.

## Examples

The [examples](examples/) folder contains all the examples mentioned throughout this guide. Furthermore, you may explore the [_Airport Demo_](examples/airport-demo/) for depper insights into various usage and configuration options of Kafka Connector.<|MERGE_RESOLUTION|>--- conflicted
+++ resolved
@@ -275,11 +275,7 @@
    Then, launch it with:
 
    ```sh
-<<<<<<< HEAD
-   $ java -jar kafka-connector-utils/build/libs/lightstreamer-kafka-connector-utils-consumer-all-<version>.jar --address http://localhost:8080 --adapter-set KafkaConnector --data-adapter QuickStart --items stock-[index=1] --fields ask,bid,min,max
-=======
    $ java -jar kafka-connector-utils/build/libs/lightstreamer-kafka-connector-utils-consumer-all-<version>.jar --address http://localhost:8080 --adapter-set KafkaConnector --data-adapter QuickStart --items stock-[index=1],stock-[index=2],stock-[index=3] --fields ask,bid,min,max
->>>>>>> 77ceda49
    ```
 
    As you can see, you have to specify a few parameters:
