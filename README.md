--- conflicted
+++ resolved
@@ -902,7 +902,6 @@
 The _Data Extraction Language_ is the _ad hoc_ tool provided for in-depth analysis of Kafa records to extract data that can be used for the following purposes:
 - Mapping records to Lightstreamer fields
 - Filtering routing to the designated Lightstreamer items
-<<<<<<< HEAD
 
 ##### Data Extraction Language
 
@@ -974,104 +973,6 @@
 
 This configuration enables the implementation of various routing scenarios, as shown by the following examples:
 
-- _One To One_
-
-  ```xml
-  <param name="map.sample-topic.to">sample-item</param>
-  ```
-
-  ![one-to-one](pictures/one-to-one.png)
-
-  This is the most straightforward scenario one may think of: every record published to the Kafka topic `sample-topic` will simply be routed to the Lightstreamer item `sample-item`. Therefore, messages will be immediately broadcasted as real-time updates to all clients subscribed to such an item.
-
-- _One To Many_
-
-  ```xml
-  <param name="map.sample-topic.to">sample-item1,sample-item2,sample-item3</param>
-  ```
-
-  ![one-to-many](pictures/one-to-many.png)
-
-  Every record published to the Kafka topic `sample-topic` will be routed to the Lightstreamer items `sample-item1`, `sample-item2`, and `sample-item3`.
-
-  This scenario may activate unicast and multicast messaging, as it is possible to specify which item can be subscribed to by which user or group of users. To do that, it is required to provide a customized extension of the factory Metadata Adapter class (see the [example](examples/custom-kafka-connector-adapter/)), in which every subscription must be validated against the user identity.
-
-- _Many to One_
-=======
->>>>>>> 7b1fe949
-
-##### Data Extraction Language
-
-<<<<<<< HEAD
-=======
-To write an extraction expression, the _Data Extraction Language_ provides a pretty minimal syntax with the following basic rules:
-
-- Expressions must be enclosed within `#{...}`
-- Expressions use _Extraction Keys_, a set of predefined constants that reference specific parts of the record structure:
-
-  - `#{KEY}`: the key
-  - `#{VALUE}`: the value
-  - `#{TOPIC}`: the topic
-  - `#{TIMESTAMP}`: the timestamp
-  - `#{PARTITION}`: the partition
-  - `#{OFFSET}`: the offset
-
-- Expressions use the _dot notation_ to access attributes or fields of record keys and record values serialized in JSON or Avro formats:
-
-  ```js
-  KEY.attribute1Name.attribute2Name...
-  VALUE.attribute1Name.attribute2Name...
-  ```
-
- > [!IMPORTANT]
- > Currently, it is required that the top-level element of either a record key or record value is:
- > - An [Object](https://www.json.org/json-en.html), in the case of JSON format
- > - A [Record](https://avro.apache.org/docs/1.11.1/specification/#schema-record), in the case of Avro format
- >
- > Such a constraint may be removed in a future version of Kafka Connector.
-
-- Expressions use the _square notation_ to access:
-
-  - Indexed attributes:
-
-    ```js
-    KEY.attribute1Name[i].attribute2Name...
-    VALUE.attribute1Name[i].attribute2Name...
-    ```
-    where `i` is a 0-indexed value.
-
-  - Key-based attributes:
-
-    ```js
-    KEY.attribute1Name['keyName'].attribute2Name...
-    VALUE.attribute1Name['keyName'].attribute2Name...
-    ```
-    where `keyName` is a string value.
-
- > [!TIP]
- > For JSON format, accessing a child attribute using either dot notation or square bracket notation is equivalent:
- >
- > ```js
- > VALUE.myProperty.myChild.childProperty
- > VALUE.myProperty['myChild'].childProperty
- > ```
-
-- Expressions must evaluate to a _scalar_ value
-
-  In case of non-scalar value, an error will be thrown during the extraction process and handled as per the [configured strategy](#recordextractionerrorstrategy).
-
-##### Record Routing (`map.<topic>.to`)
-
-To configure a simple routing of Kafka event streams to Lightstreamer items, use at least one `map.<topic>.to` parameter. The general format is:
-
-```xml
-<param name="map.<topic-name>.to">item1,item2,itemN,...</param>
-```
-
-which defines the mapping between the source Kafka topic (`<topic-name>`) and the target items (`item1`, `item2`, `itemN`, etc.).
-
-This configuration enables the implementation of various routing scenarios, as shown by the following examples:
-
 - _One-to-One_
 
   ```xml
@@ -1110,7 +1011,6 @@
 
 ![record-mapping](pictures/record-fields-mapping.png)
 
->>>>>>> 7b1fe949
 To configure the mapping, you define the set of all subscribable fields through parameters with the prefix `field.`:
 
 ```xml
