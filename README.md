--- conflicted
+++ resolved
@@ -27,25 +27,6 @@
     - [3. Publish the Events](#3-publish-the-events)
     - [4. Check the Consumed Events](#4-check-the-consumed-events)
 - [Configuration](#configuration)
-<<<<<<< HEAD
-  - [Global Settings](#global-settings)
-  - [Connection Settings](#connection-settings)
-    - [General Parameters](#general-parameters)
-    - [Encryption Parameters](#encryption-parameters)
-    - [Broker Authentication Parameters](#broker-authentication-parameters)
-    - [Record Evaluation](#record-evaluation)
-    - [Topic Mapping](#topic-mapping)
-      - [Data Extraction Language](#data-extraction-language)
-      - [Record Routing (`map.<topic>.to`)](#record-routing-maptopicto)
-      - [Record Mapping (`field.<fieldName>`)](#record-mapping-fieldfieldname)
-      - [Filtered Record Routing (`item-template.<template-name>`)](#filtered-record-routing-item-templatetemplate-name)
-    - [Schema Registry](#schema-registry)
-      - [`schema.registry.url`](#schemaregistryurl)
-      - [Basic HTTP Authenticaion Parameters](#basic-http-authentication-parameters)
-      - [Encryption Parameters](#encryption-parameters-1)
-      - [Quick Start Schema Registry Example](#quick-start-schema-registry-example)
-- [Client Side Error Handling](#client-side-error-handling)
-=======
 - [Global Settings](#global-settings)
 - [Connection Settings](#connection-settings)
   - [General Parameters](#general-parameters)
@@ -62,7 +43,7 @@
     - [Basic HTTP Authenticaion Parameters](#basic-http-authentication-parameters)
     - [Encryption Parameters](#encryption-parameters-1)
     - [Quick Start Schema Registry Example](#quick-start-schema-registry-example)
->>>>>>> 26c56f90
+- [Client Side Error Handling](#client-side-error-handling)
 - [Customize the Kafka Connector Metadata Adapter Class](#customize-the-kafka-connector-metadata-adapter-class)
   - [Develop the Extension](#develop-the-extension)
 - [Kafka Lightstreamer Sink Connector](#kafka-connect-lightstreamer-sink-connector)
@@ -1231,13 +1212,9 @@
   | `by-name` | `user-[firstName=Nyota,lastName=Uhura]` | _None_                  | _None_           |
   | `by-age`  | `user-[age=37]`                         | _SC1_                   | _Client C_       |
 
-<<<<<<< HEAD
-#### Schema Registry
-=======
 
 
 ### Schema Registry
->>>>>>> 26c56f90
 
 A _Schema Registry_ is a centralized repository that manages and validates schemas, which define the structure of valid messages.
 
@@ -1333,7 +1310,6 @@
 
 Check out the [adapters.xml](/examples/quickstart-schema-registry/adapters.xml#L58) file of the [_Quick Start Schema Registry_](/examples/quickstart-schema-registry/) app, where you can find an example of Schema Registry settings.
 
-<<<<<<< HEAD
 ## Client Side Error Handling
 
 When a client sends a subscription to Kafka Connector, several error conditions can occur:
@@ -1356,10 +1332,7 @@
 
 ```
 
-## Customize the Kafka Connector Metadata Adapter Class
-=======
 # Customize the Kafka Connector Metadata Adapter Class
->>>>>>> 26c56f90
 
 If you have any specific need to customize the _Kafka Connector Metadata Adapter_ class (e.g, for implementing custom authentication and authorization logic), you can provide your implementation by extending the factory class [`com.lightstreamer.kafka.adapters.pub.KafkaConnectorMetadataAdapter`](https://lightstreamer.github.io/Lightstreamer-kafka-connector/javadoc/com/lightstreamer/kafka/adapters/pub/KafkaConnectorMetadataAdapter.html). The class provides the following hook methods, which you can override to add your custom logic:
 
