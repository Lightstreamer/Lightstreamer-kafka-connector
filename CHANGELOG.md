# Changelog

<<<<<<< HEAD
## [1.2.1-command] (UNRELEASED)

- Added explicit support for COMMAND mode subscriptions, including the new configuration parameter "record.command.enable" to enable this feature.

- Updated the Airport demo to use COMMAND mode.
=======
## [1.2.3] (2025-04-01)

**Improvements**

- Added support for the [KVP format](README.md#support-for-key-value-pairs-kvp). ([#45](https://github.com/Lightstreamer/Lightstreamer-kafka-connector/pull/45), [#46](https://github.com/Lightstreamer/Lightstreamer-kafka-connector/pull/46))
- Upgraded _Gradle_ to version 8.13. ([#47](https://github.com/Lightstreamer/Lightstreamer-kafka-connector/pull/47))
- Upgraded dependency on _Spotless plugin for Gradle_ to version 7.0.2. ([#48](https://github.com/Lightstreamer/Lightstreamer-kafka-connector/pull/48))

## [1.2.2] (2025-03-28)

**Improvements**

- Added support for [mapping non-scalar values](README.md#map-non-scalar-values-fieldsmapnonscalarvalues) to Lightstreamer fields (also available for the [Sink connector](README.md#recordmappingsmapnonscalarvaluesenable)). ([#43](https://github.com/Lightstreamer/Lightstreamer-kafka-connector/pull/43))

**Bug Fixes**

- Fixed an issue in concurrent processing where the topic name was not considered when using the ORDER_BY_PARTITION order strategy. ([#39](https://github.com/Lightstreamer/Lightstreamer-kafka-connector/pull/39))
- Corrected various typos in the code base and spelling issues across multiple files. ([#43](https://github.com/Lightstreamer/Lightstreamer-kafka-connector/pull/43), [#44](https://github.com/Lightstreamer/Lightstreamer-kafka-connector/pull/44))
- Fixed typos in the `README.md` file included in the distribution package. ([#43](https://github.com/Lightstreamer/Lightstreamer-kafka-connector/pull/43))
>>>>>>> c15497c8

## [1.2.1] (2025-03-03)

**Bug Fixes**

- Fixing spelling issues in documentation, examples, and comments in the configuration file. ([#40](https://github.com/Lightstreamer/Lightstreamer-kafka-connector/pull/40)), ([#41](https://github.com/Lightstreamer/Lightstreamer-kafka-connector/pull/41)), ([#42](https://github.com/Lightstreamer/Lightstreamer-kafka-connector/pull/42))

## [1.2.0] (2025-01-02)

**Improvements**

- Upgraded _Gradle_ to version 8.12. ([#37](https://github.com/Lightstreamer/Lightstreamer-kafka-connector/pull/37))

- Added support for [skipping failures](README.md#skip-failed-mapping-fieldsskipfailedmappingenable) while mapping fields (also available for the [Sink connector](README.md#recordmappingsskipfailedenable)). ([#34](https://github.com/Lightstreamer/Lightstreamer-kafka-connector/pull/34))

- Added support for topic mappings declared as [regular expressions](README.md#enable-regular-expression-mapregexenable) (also available for the [Sink connector](README.md#topicmappingsregexenable)). ([#33](https://github.com/Lightstreamer/Lightstreamer-kafka-connector/pull/33), [#35](https://github.com/Lightstreamer/Lightstreamer-kafka-connector/pull/35))

- Optimize processing when there are no routable items. ([#30](https://github.com/Lightstreamer/Lightstreamer-kafka-connector/pull/30))

**Bug Fixes**

- Fixed unit tests to support version numbers that may include pre-release identifiers. ([#38](https://github.com/Lightstreamer/Lightstreamer-kafka-connector/pull/38))

- Fixed the Docker build in the Airport demo. ([#36](https://github.com/Lightstreamer/Lightstreamer-kafka-connector/pull/36))

- Fixed the name of the [`record.mappings`](README.md#recordmappings) parameter. ([#34](https://github.com/Lightstreamer/Lightstreamer-kafka-connector/pull/34))

- Fixed evaluation of template expressions. ([#32](https://github.com/Lightstreamer/Lightstreamer-kafka-connector/pull/32))

- Fixed exceptions management of single-threaded processing. ([#31](https://github.com/Lightstreamer/Lightstreamer-kafka-connector/pull/31))


## [1.1.0] (2024-12-11)

**Improvements**

- Added support for concurrent processing, along with deep refactoring of the code base for better performance. ([#29](https://github.com/Lightstreamer/Lightstreamer-kafka-connector/pull/29))

- Upgraded _Gradle_ to version 8.11.1. ([#29](https://github.com/Lightstreamer/Lightstreamer-kafka-connector/pull/29))

**Documentation**

- Added some style changes to the [README.md](README.md) and factory [adapters.xml](kafka-connector-project/kafka-connector/src/adapter/dist/adapters.xml) files. ([#28](https://github.com/Lightstreamer/Lightstreamer-kafka-connector/pull/28))

- Introduced the [Client Side Error Handling](README.md#client-side-error-handling) section in the [README.md](README.md) file. ([#17](https://github.com/Lightstreamer/Lightstreamer-kafka-connector/pull/17))


## [1.0.7] (2024-11-06)

**Improvements and Documentation**

- Revised some default settings for the internal Kafka consumer. ([#25](https://github.com/Lightstreamer/Lightstreamer-kafka-connector/pull/25))

- Improved the [README.md](README.md) file. ([#18](https://github.com/Lightstreamer/Lightstreamer-kafka-connector/pull/18), [#20](https://github.com/Lightstreamer/Lightstreamer-kafka-connector/pull/20),
[#21](https://github.com/Lightstreamer/Lightstreamer-kafka-connector/pull/21),
[#22](https://github.com/Lightstreamer/Lightstreamer-kafka-connector/pull/22))

- Significantly reorganized the [examples](examples) folder. Specifically:

  - Moved the quick start examples for specific vendors (Confluent, Redpanda, Aiven, and Axual) into dedicated subfolders under [examples/vendors](examples/vendors/). ([#20](https://github.com/Lightstreamer/Lightstreamer-kafka-connector/pull/20), [#23](https://github.com/Lightstreamer/Lightstreamer-kafka-connector/pull/23), [#24](https://github.com/Lightstreamer/Lightstreamer-kafka-connector/pull/24))

  - Adjusted the script files to align with the updated layout of the examples folder. ([#20](https://github.com/Lightstreamer/Lightstreamer-kafka-connector/pull/20))

  - Improved the `docker-compose.yml` and `README.md` files within the quick start folders. ([#20](https://github.com/Lightstreamer/Lightstreamer-kafka-connector/pull/20))

  - Improved the `README.md` files within [examples/docker](examples/docker/) and [examples/docker-kafka-connect](examples/docker-kafka-connect/) folders. ([#20](https://github.com/Lightstreamer/Lightstreamer-kafka-connector/pull/20))

  - Introduced a dedicated [README.md](examples/vendors/confluent/README.md) file for _Confluent Cloud_ along with further specific resources under [examples/vendors/confluent](examples/vendors/confluent/). ([#20](https://github.com/Lightstreamer/Lightstreamer-kafka-connector/pull/20), [#22](https://github.com/Lightstreamer/Lightstreamer-kafka-connector/pull/22), [#26](https://github.com/Lightstreamer/Lightstreamer-kafka-connector/pull/26))

  - Added new resources to the [pictures](pictures) folder. ([#18](https://github.com/Lightstreamer/Lightstreamer-kafka-connector/pull/18), [#20](https://github.com/Lightstreamer/Lightstreamer-kafka-connector/pull/20), [#22](https://github.com/Lightstreamer/Lightstreamer-kafka-connector/pull/22))

  - Added a new data adapter configuration named `QuickStartConfluentCloud` to the factory [adapters.xml](kafka-connector-project/kafka-connector/src/adapter/dist/adapters.xml) file. ([#22](https://github.com/Lightstreamer/Lightstreamer-kafka-connector/pull/22))

  - Added a new logger configuration named `QuickStartConfluentCloud` to the factory [log4j.properties](kafka-connector-project/kafka-connector/src/adapter/dist/log4j.properties) file. ([#22](https://github.com/Lightstreamer/Lightstreamer-kafka-connector/pull/22))

  - Improved the [QuickStart web client](examples/compose-templates/web/) by refactoring the JavaScript code and using the CDN version of the Lightstreamer client library. ([#22](https://github.com/Lightstreamer/Lightstreamer-kafka-connector/pull/22))

**Bug Fixes**

- Unhandled runtime exceptions during synchronous commits prevented the fulfillment of new subscription requests. ([#27](https://github.com/Lightstreamer/Lightstreamer-kafka-connector/pull/27))


## [1.0.6] (2024-10-10)

**Documentation**

- Updated the `manifest.json` file embedded in the Sink connector archive. ([#15](https://github.com/Lightstreamer/Lightstreamer-kafka-connector/pull/15))

- Updated the [README.md](README.md) and factory [adapters.xml](kafka-connector-project/kafka-connector/src/adapter/dist/adapters.xml) files to explain how to configure Basic HTTP authentication for the Schema Registry. ([#16](https://github.com/Lightstreamer/Lightstreamer-kafka-connector/pull/16))


## [1.0.5] (2024-09-25)

**Improvements**

- Added the `etc` folder to the Sink connector zip file. ([#14](https://github.com/Lightstreamer/Lightstreamer-kafka-connector/pull/14))


## [1.0.4] (2024-09-10)

**Documentation**

- Updated the [README.md](README.md) file to explain how to use either the configuration properties file or the configuration JSON file to run the Sink connector. In addition, examples of JSON files have been provided under the [kafka-connector-project/config/kafka-connect-config](kafka-connector-project/config/kafka-connect-config/) folder. ([#8](https://github.com/Lightstreamer/Lightstreamer-kafka-connector/pull/8))

- Consistently updated all references to Java as "JDK version 17" throughout the project. ([#9](https://github.com/Lightstreamer/Lightstreamer-kafka-connector/pull/9))

- Clarify the JDK version required to run the Sink connector. ([#10](https://github.com/Lightstreamer/Lightstreamer-kafka-connector/pull/10))

- Updated the `manifest.json` file embedded in the Sink connector archive. ([#13](https://github.com/Lightstreamer/Lightstreamer-kafka-connector/pull/13))

- Made some additional minor fixes. ([#12](https://github.com/Lightstreamer/Lightstreamer-kafka-connector/pull/12))

**Improvements**

- Introduced automatic configuration of the `client.id` consumer property when connected to Confluent Cloud. ([#11](https://github.com/Lightstreamer/Lightstreamer-kafka-connector/pull/11))


## [1.0.3] (2024-09-03)

**Improvements**

- Improved the offsets management and logging in the [ConsumerLoop](kafka-connector-project/kafka-connector/src/main/java/com/lightstreamer/kafka/adapters/consumers/ConsumerLoop.java) class.

- Modified the [`quickstart-producer`](examples/quickstart-producer/) sample client project to make it publishable to _GitHub Packages_.

- Deeply refactored the classes and interfaces of the `com.lightstreamer.kafka.connect` package to enhance loose coupling and facilitate testability.

- Improved the unit tests relative to the Sink connector.

**Documentation**

Modified the [README.md](README.md) file has follows:

- Added the [Supported Converters](README.md#supported-converters) section, clarifying the supported converters for the Sink connector.

- Stated the _Kafka Connect_ framework version for which the Sink connector has been developed.

- Mentioned the _Confluent Platform_ version to which the Sink connector can be deployed.

- Added the [tasks.max](README.md#tasksmax) section, clarifying the impact of the `tasks.max` property on the Sink connector configuration.

- Removed incomplete statements.

**Bug Fixes**

- The Sink connector enabled the creation of multiple tasks, despite the one-to-one relationship between ProxyAdapter and task.

- A _Converter_ configured without schema support triggered an exception, leading to an unexpected interruption of the Sink connector.


## [1.0.2] (2024-08-26)

**Improvements**

- Improved the [README.md](README.md) file by restructuring the [Topic Mapping](README.md#topic-mapping) section.

**Bug Fixes**

- Fixed reference to the `com.lightstreamer.kafka.adapters.pub.KafkaConnectorMetadataAdapter` class in several resource files. ([#4](https://github.com/Lightstreamer/Lightstreamer-kafka-connector/pull/4))


## [1.0.1] (2024-08-23)

**Improvements**

- Added the [Project Report Plugin](https://docs.gradle.org/current/userguide/project_report_plugin.html) to the [project](./kafka-connector-project/buildSrc/src/main/groovy/lightstreamer-kafka-connector.gradle#L5) to generate reports containing information about the build.

- Added dependency on _javadoc_ task to the _build_ task in the [build.gradle](./kafka-connector-project/kafka-connector/build.gradle) file.

**Bug Fixes**

- The following configuration parameters for the Sink connector:
  - `lightstreamer.server.proxy_adapter.username`
  - `lightstreamer.server.proxy_adapter.password`

  were being ignored.

- The [com.lightstreamer.kafka.connect.config.LightstreamerConnectorConfigTest](./kafka-connector-project/kafka-connector/src/test/java/com/lightstreamer/kafka/connect/config/LightstreamerConnectorConfigTest.java) class contained a test producing unwanted output files.

- The [examples/docker-kafka-connect/README.md](./examples/docker-kafka-connect/README.md) file contained a wrong reference to the Docker image name.

- The [gradle.properties](./kafka-connector-project/gradle.properties) file contained an unused property.

- The [README.md](README.md) file contained broken links.


## [1.0.0] (2024-08-20)

- First official public release


## [0.1.0] (2024-03-17)

- First public pre-release<|MERGE_RESOLUTION|>--- conflicted
+++ resolved
@@ -1,12 +1,5 @@
 # Changelog
 
-<<<<<<< HEAD
-## [1.2.1-command] (UNRELEASED)
-
-- Added explicit support for COMMAND mode subscriptions, including the new configuration parameter "record.command.enable" to enable this feature.
-
-- Updated the Airport demo to use COMMAND mode.
-=======
 ## [1.2.3] (2025-04-01)
 
 **Improvements**
@@ -26,7 +19,12 @@
 - Fixed an issue in concurrent processing where the topic name was not considered when using the ORDER_BY_PARTITION order strategy. ([#39](https://github.com/Lightstreamer/Lightstreamer-kafka-connector/pull/39))
 - Corrected various typos in the code base and spelling issues across multiple files. ([#43](https://github.com/Lightstreamer/Lightstreamer-kafka-connector/pull/43), [#44](https://github.com/Lightstreamer/Lightstreamer-kafka-connector/pull/44))
 - Fixed typos in the `README.md` file included in the distribution package. ([#43](https://github.com/Lightstreamer/Lightstreamer-kafka-connector/pull/43))
->>>>>>> c15497c8
+
+## [1.2.1-command] (UNRELEASED)
+
+- Added explicit support for COMMAND mode subscriptions, including the new configuration parameter "record.command.enable" to enable this feature.
+
+- Updated the Airport demo to use COMMAND mode.
 
 ## [1.2.1] (2025-03-03)
 
