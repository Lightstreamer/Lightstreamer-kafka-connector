
/*
 * Copyright (C) 2024 Lightstreamer Srl
 *
 * Licensed under the Apache License, Version 2.0 (the "License");
 * you may not use this file except in compliance with the License.
 * You may obtain a copy of the License at
 *
 *      http://www.apache.org/licenses/LICENSE-2.0
 *
 * Unless required by applicable law or agreed to in writing, software
 * distributed under the License is distributed on an "AS IS" BASIS,
 * WITHOUT WARRANTIES OR CONDITIONS OF ANY KIND, either express or implied.
 * See the License for the specific language governing permissions and
 * limitations under the License.
*/

package com.lightstreamer.kafka.adapters.consumers.wrapper;

import static com.google.common.truth.Truth.assertThat;

import static org.apache.kafka.clients.consumer.OffsetResetStrategy.EARLIEST;
import static org.junit.Assert.assertThrows;

import com.lightstreamer.kafka.adapters.consumers.offsets.Offsets.OffsetStore;
import com.lightstreamer.kafka.adapters.consumers.wrapper.ConsumerWrapper.AdminInterface;
import com.lightstreamer.kafka.common.config.TopicConfigurations;
import com.lightstreamer.kafka.common.config.TopicConfigurations.ItemTemplateConfigs;
import com.lightstreamer.kafka.common.config.TopicConfigurations.TopicMappingConfig;
import com.lightstreamer.kafka.common.mapping.Items.SubscribedItem;
import com.lightstreamer.kafka.test_utils.Mocks;
import com.lightstreamer.kafka.test_utils.Mocks.MockItemEventListener;
import com.lightstreamer.kafka.test_utils.Mocks.MockMetadataListener;
import com.lightstreamer.kafka.test_utils.Records;

import org.apache.kafka.clients.consumer.ConsumerConfig;
import org.apache.kafka.clients.consumer.ConsumerRecords;
import org.apache.kafka.clients.consumer.MockConsumer;
import org.apache.kafka.clients.consumer.OffsetAndMetadata;
import org.apache.kafka.clients.consumer.OffsetResetStrategy;
import org.apache.kafka.common.KafkaException;
import org.apache.kafka.common.TopicPartition;
import org.apache.kafka.common.errors.WakeupException;
import org.junit.jupiter.api.BeforeEach;
import org.junit.jupiter.api.Test;

import java.time.Duration;
import java.util.ArrayList;
import java.util.Collection;
import java.util.Collections;
import java.util.HashMap;
import java.util.List;
import java.util.Map;
import java.util.Properties;
import java.util.Set;
import java.util.concurrent.CompletableFuture;
import java.util.concurrent.CompletionException;
import java.util.concurrent.ExecutionException;
import java.util.concurrent.TimeUnit;
import java.util.concurrent.atomic.AtomicBoolean;
import java.util.concurrent.atomic.AtomicInteger;
import java.util.function.Consumer;

public class ConsumerWrapperImplTest {

    private MockMetadataListener metadataListener;
    private MockItemEventListener itemEventListener;
    private Collection<SubscribedItem> subscribedItems = Collections.emptyList();
    private MockConsumer<String, String> mockConsumer;
    private final OffsetResetStrategy resetStrategy = OffsetResetStrategy.EARLIEST;

    @BeforeEach
    public void setUp() {
        metadataListener = new Mocks.MockMetadataListener();
        itemEventListener = new Mocks.MockItemEventListener();
        mockConsumer = new MockConsumer<>(resetStrategy);
    }

    private Properties makeProperties() {
        Properties properties = new Properties();
        properties.setProperty(
                ConsumerConfig.AUTO_OFFSET_RESET_CONFIG,
                resetStrategy.equals(EARLIEST) ? "earliest" : "latest");
        return properties;
    }

    private TopicConfigurations makeTopicsConfig(boolean enableSubscriptionPattern) {
        return TopicConfigurations.of(
                ItemTemplateConfigs.empty(),
                List.of(
                        TopicMappingConfig.fromDelimitedMappings("topic", "item"),
                        TopicMappingConfig.fromDelimitedMappings("topic2", "item")),
                enableSubscriptionPattern);
    }

    ConsumerWrapperImpl<String, String> mkConsumerWrapper(AdminInterface admin) {
        return mkConsumerWrapper(admin, false);
    }

    ConsumerWrapperImpl<String, String> mkConsumerWrapper(
            AdminInterface admin, boolean enableSubscriptionPattern) {
        return (ConsumerWrapperImpl<String, String>)
                ConsumerWrapper.create(
                        new Mocks.MockTriggerConfig(
                                makeTopicsConfig(enableSubscriptionPattern), makeProperties()),
                        itemEventListener,
                        metadataListener,
                        subscribedItems,
                        () -> mockConsumer,
                        p -> admin);
    }

    @Test
    public void shouldNotSubscribeDueToNotExistingTopic() {
        ConsumerWrapperImpl<String, String> consumer =
                mkConsumerWrapper(
                        new Mocks.MockAdminInterface(Collections.singleton("anotherTopic")));
        assertThat(consumer.subscribed()).isFalse();
        assertThat(mockConsumer.subscription()).isEmpty();
        assertThat(metadataListener.forcedUnsubscription()).isTrue();
    }

    @Test
    public void shouldNotSubscribeDueToExceptionWhileCheckintExistingTopic() {
        ConsumerWrapperImpl<String, String> consumer =
                mkConsumerWrapper(
                        new Mocks.MockAdminInterface(Collections.singleton("topic"), true));
        assertThat(consumer.subscribed()).isFalse();
        assertThat(mockConsumer.subscription()).isEmpty();
        assertThat(metadataListener.forcedUnsubscription()).isTrue();
    }

    @Test
    public void shouldSubscribeToTopic() {
        String topic = "topic";
        ConsumerWrapperImpl<String, String> consumer =
                mkConsumerWrapper(new Mocks.MockAdminInterface(Collections.singleton(topic)));
        assertThat(consumer.subscribed()).isTrue();
        assertThat(mockConsumer.subscription()).containsExactly(topic);
        assertThat(metadataListener.forcedUnsubscription()).isFalse();
    }

    @Test
    public void shouldSubscribeToPattern() {
        ConsumerWrapperImpl<String, String> consumer =
                mkConsumerWrapper(new Mocks.MockAdminInterface(Collections.emptySet()), true);
        assertThat(consumer.subscribed()).isTrue();
        assertThat(metadataListener.forcedUnsubscription()).isFalse();
    }

    @Test
    public void shouldInitAndStore() {
        String topic = "topic";
        TopicPartition partition0 = new TopicPartition(topic, 0);
        TopicPartition partition1 = new TopicPartition(topic, 1);
        ConsumerWrapperImpl<String, String> consumer =
                mkConsumerWrapper(new Mocks.MockAdminInterface(Collections.singleton(topic)));

        // A rebalance must be scheduled to later use the subscribe method
        mockConsumer.schedulePollTask(() -> mockConsumer.rebalance(Set.of(partition0, partition1)));

        // Set the start offset for each partition
        HashMap<TopicPartition, Long> offsets = new HashMap<>();
        offsets.put(partition0, 0L);
        offsets.put(partition1, 0L);
        updateOffsets(offsets);
        mockConsumer.assign(Set.of(partition0, partition1));
        mockConsumer.commitSync(
                Map.of(
                        partition0,
                        new OffsetAndMetadata(0L, "2"),
                        partition1,
                        new OffsetAndMetadata(0L, "1")));

        // Generate then simulated records to be polled from the mocked consumer
        ConsumerRecords<String, String> records =
                Records.generateRecords(topic, 10, List.of("a", "b"), new int[] {0, 1});

<<<<<<< HEAD
        // Invoke the method and verify that task has been actuallyinvoked with the
=======
        // Invoke the method and verify that task has been actually invoked with the
>>>>>>> e722e6a5
        // expected simulated records
        ConsumerRecords<String, String> filtered = consumer.initStoreAndConsume(records);
        assertThat(filtered.count()).isEqualTo(records.count() - 2);
    }

    private void updateOffsets(HashMap<TopicPartition, Long> offsets) {
        if (resetStrategy.equals(EARLIEST)) {
            mockConsumer.updateBeginningOffsets(offsets);
        } else {
            mockConsumer.updateEndOffsets(offsets);
        }
    }

    @Test
    public void shouldPollOnce() {
        String topic = "topic";
        TopicPartition partition0 = new TopicPartition(topic, 0);
        TopicPartition partition1 = new TopicPartition(topic, 1);
        ConsumerWrapperImpl<String, String> consumer =
                mkConsumerWrapper(new Mocks.MockAdminInterface(Collections.singleton(topic)));

        // A rebalance must be scheduled to later use the subscribe method
        mockConsumer.schedulePollTask(() -> mockConsumer.rebalance(Set.of(partition0, partition1)));

        // Set the start offset for each partition
        HashMap<TopicPartition, Long> offsets = new HashMap<>();
        offsets.put(partition0, 0L);
        offsets.put(partition1, 0L);
        updateOffsets(offsets);

        // Generate then simulated records to be polled from the mocked consumer
        ConsumerRecords<String, String> records =
                Records.generateRecords(topic, 10, List.of("a", "b"));
        mockConsumer.schedulePollTask(
                () -> records.forEach(record -> mockConsumer.addRecord(record)));
        mockConsumer.subscribe(Set.of(topic));
        // The following poll is only required to trigger the rebalance set above.
        // Subsequent poll will return the expected records.
        mockConsumer.poll(Duration.ofMillis(Long.MAX_VALUE));

        // Define the task that should be invoked upon polling
        List<ConsumerRecords<String, String>> holder = new ArrayList<>();
        AtomicInteger invocationCounter = new AtomicInteger();
        Consumer<ConsumerRecords<String, String>> task =
                received -> {
                    // Track invocations
                    invocationCounter.incrementAndGet();
                    // Store only if records were actually fetched
                    if (received.count() > 0) {
                        holder.add(received);
                    }
                };

        // Invoke the method and verify that task has been actually
        // invoked with the expected simulated records.
        consumer.pollOnce(task);
        assertThat(holder.get(0).count()).isEqualTo(records.count());
        // Received only the scheduled records
        assertThat(holder).hasSize(1);
        // Invoked only once
        assertThat(invocationCounter.get()).isEqualTo(1);
        // Regular interruption
        assertThat(metadataListener.forcedUnsubscription()).isFalse();
    }

    @Test
    public void shouldNotPollOnceDueToKafkaException() {
        String topic = "topic";
        TopicPartition partition0 = new TopicPartition(topic, 0);
        TopicPartition partition1 = new TopicPartition(topic, 1);
        ConsumerWrapperImpl<String, String> consumer =
                mkConsumerWrapper(new Mocks.MockAdminInterface(Collections.singleton(topic)));

        // A rebalance must be scheduled to later use the subscribe method
        mockConsumer.schedulePollTask(() -> mockConsumer.rebalance(Set.of(partition0, partition1)));

        // Set the start offset for each partition
        HashMap<TopicPartition, Long> offsets = new HashMap<>();
        offsets.put(partition0, 0L);
        offsets.put(partition1, 0L);
        updateOffsets(offsets);

        // Generate the simulated records to be polled from the mocked consumer
        ConsumerRecords<String, String> records =
                Records.generateRecords(topic, 10, List.of("a", "b"));
        mockConsumer.schedulePollTask(
                () -> records.forEach(record -> mockConsumer.addRecord(record)));

        // Must subscribe
        mockConsumer.subscribe(Set.of(topic));
        // The following poll is only required to trigger the rebalance set above.
        mockConsumer.poll(Duration.ofMillis(Long.MAX_VALUE));

        // Set the KafkaException to be thrown at first poll invocation inside pollForEver
        mockConsumer.setPollException(new KafkaException("Fake Exception"));

        // Define the task that should be invoked upon polling
        List<ConsumerRecords<String, String>> holder = new ArrayList<>();
        AtomicInteger invocationCounter = new AtomicInteger();
        Consumer<ConsumerRecords<String, String>> task =
                received -> {
                    // Track invocations
                    invocationCounter.incrementAndGet();
                    // Store only if records were actually fetched
                    if (received.count() > 0) {
                        holder.add(received);
                    }
                };

        // Invoke the method and verify that task has been actually
        // invoked with the expected simulated records.
        assertThrows(KafkaException.class, () -> consumer.pollOnce(task));
        // Never invoked
        assertThat(invocationCounter.get()).isEqualTo(0);
        // Forced interruption
        assertThat(metadataListener.forcedUnsubscription()).isTrue();
    }

    @Test
    public void shouldPollForEver() throws Exception {
        String topic = "topic";
        TopicPartition partition0 = new TopicPartition(topic, 0);
        TopicPartition partition1 = new TopicPartition(topic, 1);

        // A rebalance must be scheduled to later use the subscribe method
        mockConsumer.schedulePollTask(() -> mockConsumer.rebalance(Set.of(partition0, partition1)));

        // Set the start offset for each partition
        HashMap<TopicPartition, Long> offsets = new HashMap<>();
        offsets.put(partition0, 0L);
        offsets.put(partition1, 0L);
        updateOffsets(offsets);

        ConsumerWrapperImpl<String, String> consumer =
                mkConsumerWrapper(new Mocks.MockAdminInterface(Collections.singleton(topic)));

        // Generate then simulated records to be polled from the mocked consumer
        ConsumerRecords<String, String> records =
                Records.generateRecords(topic, 10, List.of("a", "b"));
        // The first poll will return the simulated records
        mockConsumer.schedulePollTask(
                () -> records.forEach(record -> mockConsumer.addRecord(record)));
        // The second poll will return nothing
        mockConsumer.scheduleNopPollTask();
        // The third poll will trigger a WakeupException
        mockConsumer.schedulePollTask(() -> mockConsumer.wakeup());

        // Must subscribe
        mockConsumer.subscribe(Set.of(topic));
        // The following poll is only required to trigger the rebalance set above.
        // Subsequent poll will return the expected records.
        mockConsumer.poll(Duration.ofMillis(Long.MAX_VALUE));

        // Define the task that should be invoked upon polling
        List<ConsumerRecords<String, String>> holder = new ArrayList<>();
        AtomicInteger invocationCounter = new AtomicInteger();
        Consumer<ConsumerRecords<String, String>> task =
                received -> {
                    // Track invocations
                    invocationCounter.incrementAndGet();
                    // Store only if records were actually fetched
                    if (received.count() > 0) {
                        holder.add(received);
                    }
                };

        // Invoke the method and verify that task has been actually
        // invoked with the expected simulated records.
        AtomicBoolean wokenUp =
                new AtomicBoolean(false); // Signals that a WakeupException has been thrown
        CompletableFuture<Void> completable =
                CompletableFuture.runAsync(
                        () -> {
                            try {
                                consumer.pollForEver(task);
                            } catch (WakeupException e) {
                                wokenUp.set(true);
                            }
                        });
        completable.join();
        // A WakeupException has been thrown
        assertThat(wokenUp.get()).isTrue();
        // Received only the scheduled records
        assertThat(holder).hasSize(1);
        // Invoked more than once.
        assertThat(invocationCounter.get()).isGreaterThan(1);
        // Regular interruption
        assertThat(metadataListener.forcedUnsubscription()).isFalse();
    }

    @Test
    public void shouldNotPollForEverDueToKafkaException() throws Exception {
        String topic = "topic";
        TopicPartition partition0 = new TopicPartition(topic, 0);
        TopicPartition partition1 = new TopicPartition(topic, 1);

        // A rebalance must be scheduled to later use the subscribe method
        mockConsumer.schedulePollTask(() -> mockConsumer.rebalance(Set.of(partition0, partition1)));

        // Set the start offset for each partition
        HashMap<TopicPartition, Long> offsets = new HashMap<>();
        offsets.put(partition0, 0L);
        offsets.put(partition1, 0L);
        updateOffsets(offsets);

        ConsumerWrapperImpl<String, String> consumer =
                mkConsumerWrapper(new Mocks.MockAdminInterface(Collections.singleton(topic)));

        // Generate the simulated records to be polled from the mocked consumer
        ConsumerRecords<String, String> records =
                Records.generateRecords(topic, 10, List.of("a", "b"));
        // The first poll will return the simulated records
        mockConsumer.schedulePollTask(
                () -> records.forEach(record -> mockConsumer.addRecord(record)));

        // Must subscribe
        mockConsumer.subscribe(Set.of(topic));
        // The following poll is only required to trigger the rebalance set above.
        mockConsumer.poll(Duration.ofMillis(Long.MAX_VALUE));

        // Set the KafkaException to be thrown at first poll invocation inside pollForEver
        mockConsumer.setPollException(new KafkaException("Fake Exception"));

        // Define the task that should be invoked upon polling
        List<ConsumerRecords<String, String>> holder = new ArrayList<>();
        AtomicInteger invocationCounter = new AtomicInteger();
        Consumer<ConsumerRecords<String, String>> task =
                received -> {
                    // Track invocations
                    invocationCounter.incrementAndGet();
                    // Store only if records were actually fetched
                    if (received.count() > 0) {
                        holder.add(received);
                    }
                };

        // Invoke the method and verify that task has been actually
        // invoked with the expected simulated records.
        AtomicBoolean wokenUp =
                new AtomicBoolean(false); // Signals that a WakeupException has been thrown
        AtomicBoolean triggeredException = new AtomicBoolean();
        CompletableFuture<Void> completable =
                CompletableFuture.runAsync(
                        () -> {
                            try {
                                consumer.pollForEver(task);
                            } catch (WakeupException e) {
                                wokenUp.set(true);
                            } catch (KafkaException ke) {
                                triggeredException.set(true);
                            }
                        });
        completable.join();
        // A KafkaException has been triggered
        assertThat(triggeredException.get()).isTrue();
        // A WakeupException has NOT been thrown
        assertThat(wokenUp.get()).isFalse();
        // Never invoked
        assertThat(invocationCounter.get()).isEqualTo(0);
        // Forced interruption
        assertThat(metadataListener.forcedUnsubscription()).isTrue();
    }

    @Test
    public void shouldRun() {
        String topic = "topic";
        TopicPartition partition0 = new TopicPartition(topic, 0);
        TopicPartition partition1 = new TopicPartition(topic, 1);

        // A rebalance must be scheduled to later use the subscribe method
        mockConsumer.schedulePollTask(() -> mockConsumer.rebalance(Set.of(partition0, partition1)));

        // Set the start offset for each partition
        HashMap<TopicPartition, Long> offsets = new HashMap<>();
        offsets.put(partition0, 0L);
        offsets.put(partition1, 0L);
        updateOffsets(offsets);

        ConsumerWrapperImpl<String, String> consumer =
                mkConsumerWrapper(new Mocks.MockAdminInterface(Collections.singleton(topic)));

        // Generate then simulated records to be polled from the mocked consumer
        ConsumerRecords<String, String> records =
                Records.generateRecords(topic, 100, List.of("a", "b"), new int[] {0, 1});
        // The first poll will return the simulated records
        mockConsumer.schedulePollTask(
                () -> records.forEach(record -> mockConsumer.addRecord(record)));
        // The second poll will return nothing
        mockConsumer.scheduleNopPollTask();
        // The third poll will trigger a WakeupException so that the infinite loop can be broken
        mockConsumer.schedulePollTask(() -> mockConsumer.wakeup());

        consumer.run();

        assertThat(mockConsumer.closed());
        assertThat(metadataListener.forcedUnsubscription()).isFalse();
        OffsetStore offsetStore = consumer.getOffsetService().offsetStore().get();
        Map<TopicPartition, OffsetAndMetadata> map = offsetStore.current();
        assertThat(map.keySet()).containsExactly(partition0, partition1);
        // Verify that offsets have been moved reasonably
        assertThat(map.get(partition0).offset()).isGreaterThan(records.count() / 3);
        assertThat(map.get(partition1).offset()).isGreaterThan(records.count() / 3);
    }

    @Test
    public void shouldRunAndCloseDueToFailure() throws InterruptedException, ExecutionException {
        String topic = "topic";
        TopicPartition partition0 = new TopicPartition(topic, 0);
        TopicPartition partition1 = new TopicPartition(topic, 1);

        // A rebalance must be scheduled to later use the subscribe method
        mockConsumer.schedulePollTask(() -> mockConsumer.rebalance(Set.of(partition0, partition1)));

        // Set the start offset for each partition
        HashMap<TopicPartition, Long> offsets = new HashMap<>();
        offsets.put(partition0, 0L);
        offsets.put(partition1, 0L);
        updateOffsets(offsets);

        ConsumerWrapperImpl<String, String> consumer =
                mkConsumerWrapper(new Mocks.MockAdminInterface(Collections.singleton(topic)));

        // Generate then simulated records to be polled from the mocked consumer
        ConsumerRecords<String, String> records =
                Records.generateRecords(topic, 100, List.of("a", "b"), new int[] {0, 1});
        // The first poll will return the simulated records
        mockConsumer.schedulePollTask(
                () -> records.forEach(record -> mockConsumer.addRecord(record)));
        // The second poll will return nothing
        mockConsumer.scheduleNopPollTask();

        // Run the consumer for at least 1 second
        CompletableFuture<Void> completable = CompletableFuture.runAsync(() -> consumer.run());
        TimeUnit.SECONDS.sleep(1);

        // Trigger a KafkaException
        mockConsumer.setPollException(new KafkaException("Fake Exception"));
        CompletionException ce = assertThrows(CompletionException.class, () -> completable.join());
        assertThat(ce.getCause()).isInstanceOf(KafkaException.class);

        assertThat(mockConsumer.closed());
        assertThat(metadataListener.forcedUnsubscription()).isTrue();
        OffsetStore offsetStore = consumer.getOffsetService().offsetStore().get();
        Map<TopicPartition, OffsetAndMetadata> map = offsetStore.current();
        assertThat(map.keySet()).containsExactly(partition0, partition1);
        // Verify that offsets have been moved reasonably
        assertThat(map.get(partition0).offset()).isGreaterThan(records.count() / 3);
        assertThat(map.get(partition1).offset()).isGreaterThan(records.count() / 3);
    }

    @Test
    public void shouldClose() throws InterruptedException {
        String topic = "topic";
        TopicPartition partition0 = new TopicPartition(topic, 0);
        TopicPartition partition1 = new TopicPartition(topic, 1);

        // A rebalance must be scheduled to later use the subscribe method
        mockConsumer.schedulePollTask(() -> mockConsumer.rebalance(Set.of(partition0, partition1)));

        // Set the start offset for each partition
        HashMap<TopicPartition, Long> offsets = new HashMap<>();
        offsets.put(partition0, 0L);
        offsets.put(partition1, 0L);
        updateOffsets(offsets);

        ConsumerWrapperImpl<String, String> consumer =
                mkConsumerWrapper(new Mocks.MockAdminInterface(Collections.singleton(topic)));

        // Generate then simulated records to be polled from the mocked consumer
        ConsumerRecords<String, String> records =
                Records.generateRecords(topic, 100, List.of("a", "b"), new int[] {0, 1});
        // The first poll will return the simulated records
        mockConsumer.schedulePollTask(
                () -> records.forEach(record -> mockConsumer.addRecord(record)));
        // The second poll will return nothing
        mockConsumer.scheduleNopPollTask();

        // Run the consumer for at least 1 second
        CompletableFuture<Void> completable = CompletableFuture.runAsync(() -> consumer.run());
        TimeUnit.SECONDS.sleep(1);

        // Wake up it
        consumer.close();
        completable.join();

        assertThat(mockConsumer.closed());
        assertThat(metadataListener.forcedUnsubscription()).isFalse();
        OffsetStore offsetStore = consumer.getOffsetService().offsetStore().get();
        Map<TopicPartition, OffsetAndMetadata> map = offsetStore.current();
        assertThat(map.keySet()).containsExactly(partition0, partition1);
        // Verify that offsets have been moved reasonably
        assertThat(map.get(partition0).offset()).isGreaterThan(records.count() / 3);
        assertThat(map.get(partition1).offset()).isGreaterThan(records.count() / 3);
    }

    @Test
    public void shouldRunWithNoSubscriptioneDueToNotExistingTopic() {
        ConsumerWrapperImpl<String, String> consumer =
                mkConsumerWrapper(
                        new Mocks.MockAdminInterface(Collections.singleton("anotherTopic")));

        consumer.run();

        assertThat(mockConsumer.subscription()).isEmpty();
        assertThat(mockConsumer.closed());
        assertThat(metadataListener.forcedUnsubscription()).isTrue();
    }

    @Test
    public void shouldRunWithNoSubscriptioneDueToExceptionWhileCheckintExistingTopic() {
        ConsumerWrapperImpl<String, String> consumer =
                mkConsumerWrapper(
                        new Mocks.MockAdminInterface(Collections.singleton("anotherTopic"), true));

        consumer.run();

        assertThat(mockConsumer.subscription()).isEmpty();
        assertThat(mockConsumer.closed());
        assertThat(metadataListener.forcedUnsubscription()).isTrue();
    }
}<|MERGE_RESOLUTION|>--- conflicted
+++ resolved
@@ -176,11 +176,7 @@
         ConsumerRecords<String, String> records =
                 Records.generateRecords(topic, 10, List.of("a", "b"), new int[] {0, 1});
 
-<<<<<<< HEAD
-        // Invoke the method and verify that task has been actuallyinvoked with the
-=======
         // Invoke the method and verify that task has been actually invoked with the
->>>>>>> e722e6a5
         // expected simulated records
         ConsumerRecords<String, String> filtered = consumer.initStoreAndConsume(records);
         assertThat(filtered.count()).isEqualTo(records.count() - 2);
