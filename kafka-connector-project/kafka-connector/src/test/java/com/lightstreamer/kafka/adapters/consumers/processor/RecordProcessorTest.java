--- conflicted
+++ resolved
@@ -45,11 +45,8 @@
 import org.junit.jupiter.params.provider.ValueSource;
 
 import java.util.Collections;
-<<<<<<< HEAD
 import java.util.List;
 import java.util.Map;
-=======
->>>>>>> ff5da1dc
 import java.util.concurrent.atomic.AtomicBoolean;
 import java.util.concurrent.atomic.AtomicInteger;
 import java.util.function.BiConsumer;
@@ -104,11 +101,8 @@
     private MockItemEventListener listener;
 
     private ConsumerRecord<String, String> record;
-<<<<<<< HEAD
     private ConsumerRecord<String, String> recordWithNullPayload;
 
-=======
->>>>>>> ff5da1dc
     private SubscribedItems subscribedItems;
     private RecordProcessor<String, String> processor;
 
@@ -130,7 +124,6 @@
         // A record routable to "item1" and "item2"
         this.record = Records.ConsumerRecord(TEST_TOPIC, 0, "a-1");
 
-<<<<<<< HEAD
         // A record with a null payload, which should be processed as DELETE event
         this.recordWithNullPayload = Records.ConsumerRecord(TEST_TOPIC, "aKey", null);
     }
@@ -152,16 +145,6 @@
                                 false,
                                 false))
                 .build();
-=======
-        // The collection of subscribable items
-        // this.subscribedItems = new HashSet<>();
-        this.subscribedItems = SubscribedItems.create();
-
-        // The RecordProcessor instance
-        this.processor =
-                new RecordConsumerSupport.DefaultRecordProcessor<>(
-                        mapper, subscribedItems, listener);
->>>>>>> ff5da1dc
     }
 
     RecordProcessor<String, String> processor(
