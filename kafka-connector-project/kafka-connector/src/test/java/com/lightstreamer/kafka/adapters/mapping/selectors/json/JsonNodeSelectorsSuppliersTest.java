--- conflicted
+++ resolved
@@ -194,21 +194,6 @@
             useHeadersInDisplayName = true,
             textBlock =
                     """
-<<<<<<< HEAD
-                        EXPRESSION,                   EXPECTED_ERROR_MESSAGE
-                        VALUE,                        The expression [VALUE] must evaluate to a non-complex object
-                        VALUE.no_attrib,              Field [no_attrib] not found
-                        VALUE.children[0].no_attrib,  Field [no_attrib] not found
-                        VALUE.no_children[0],         Field [no_children] not found
-                        VALUE.name[0],                Field [name] is not indexed
-                        VALUE.name['no_key'],         Field [no_key] not found
-                        VALUE.children,               The expression [VALUE.children] must evaluate to a non-complex object
-                        VALUE.children[0]['no_key'],  Field [no_key] not found
-                        VALUE.children[0],            The expression [VALUE.children[0]] must evaluate to a non-complex object
-                        VALUE.children[3].name,       Cannot retrieve field [name] from a null object
-                        VALUE.children[4],            Field not found at index [4]
-                        VALUE.children[4].name,       Field not found at index [4]
-=======
                         EXPRESSION,                  EXPECTED_ERROR_MESSAGE
                         VALUE,                       The expression [VALUE] must evaluate to a non-complex object
                         VALUE.no_attrib,             Field [no_attrib] not found
@@ -223,7 +208,6 @@
                         VALUE.children[3].name,      Cannot retrieve field [name] from a null object
                         VALUE.children[4],           Field not found at index [4]
                         VALUE.children[4].name,      Field not found at index [4]
->>>>>>> c15497c8
                         VALUE.nullArray[0],          Cannot retrieve index [0] from null object [nullArray]
                         """)
     public void shouldNotExtractValue(String expressionStr, String errorMessage) {
@@ -239,7 +223,6 @@
     @CsvSource(
             useHeadersInDisplayName = true,
             delimiter = '|',
-<<<<<<< HEAD
             textBlock =
                     """
                         EXPRESSION             | EXPECTED
@@ -273,41 +256,6 @@
     @ParameterizedTest(name = "[{index}] {arguments}")
     @CsvSource(
             useHeadersInDisplayName = true,
-=======
->>>>>>> c15497c8
-            textBlock =
-                    """
-                        EXPRESSION             | EXPECTED
-                        VALUE                  | {"root":{"name":"joe","signature":"YWJjZA","emptyArray":[],"emptyObject":{}}}
-                        VALUE.root             | {"name":"joe","signature":"YWJjZA","emptyArray":[],"emptyObject":{}}
-                        VALUE.root.name        | joe
-                        VALUE.root.emptyArray  | []
-                        VALUE.root.emptyObject | {}
-                        """)
-    public void shouldExtractValueWithNonScalars(String expressionString, String expected)
-            throws ExtractionException, JsonMappingException, JsonProcessingException {
-        ObjectMapper om = new ObjectMapper();
-        JsonNode message =
-                om.readTree(
-                        """
-                {
-                    "root": {
-                        "name": "joe",
-                        "signature": "YWJjZA",
-                        "emptyArray": [],
-                        "emptyObject": {}
-                        }
-                }
-                """);
-
-        ExtractionExpression expression = Expressions.Expression(expressionString);
-        String text = valueSelector(expression).extractValue(fromValue(message), false).text();
-        assertThat(text).isEqualTo(expected);
-    }
-
-    @ParameterizedTest(name = "[{index}] {arguments}")
-    @CsvSource(
-            useHeadersInDisplayName = true,
             textBlock =
                     """
                         EXPRESSION,                          EXPECTED
@@ -373,21 +321,6 @@
             useHeadersInDisplayName = true,
             textBlock =
                     """
-<<<<<<< HEAD
-                        EXPRESSION,                 EXPECTED_ERROR_MESSAGE
-                        KEY,                        The expression [KEY] must evaluate to a non-complex object
-                        KEY.no_attrib,              Field [no_attrib] not found
-                        KEY.children[0].no_attrib,  Field [no_attrib] not found
-                        KEY.no_children[0],         Field [no_children] not found
-                        KEY.name[0],                Field [name] is not indexed
-                        KEY.children,               The expression [KEY.children] must evaluate to a non-complex object
-                        KEY.children[0]['no_key'],  Field [no_key] not found
-                        KEY.children[0],            The expression [KEY.children[0]] must evaluate to a non-complex object
-                        KEY.children[3].name,       Cannot retrieve field [name] from a null object
-                        KEY.children[4],            Field not found at index [4]
-                        KEY.children[4].name,       Field not found at index [4]
-                        KEY.nullArray[0],           Cannot retrieve index [0] from null object [nullArray]
-=======
                         EXPRESSION,                EXPECTED_ERROR_MESSAGE
                         KEY,                       The expression [KEY] must evaluate to a non-complex object
                         KEY.no_attrib,             Field [no_attrib] not found
@@ -403,7 +336,6 @@
                         KEY.children[4],           Field not found at index [4]
                         KEY.children[4].name,      Field not found at index [4]
                         KEY.nullArray[0],          Cannot retrieve index [0] from null object [nullArray]
->>>>>>> c15497c8
                         """)
     public void shouldNotExtractKey(String expressionStr, String errorMessage) {
         ExtractionExpression expression = Expressions.Expression(expressionStr);
@@ -419,21 +351,12 @@
             useHeadersInDisplayName = true,
             textBlock =
                     """
-<<<<<<< HEAD
-                        EXPRESSION,          EXPECTED_ERROR_MESSAGE
-                        VALUE.a. .b,         Found the invalid expression [VALUE.a. .b] with missing tokens while evaluating [name]
-                        VALUE.attrib[],      Found the invalid indexed expression [VALUE.attrib[]] while evaluating [name]
-                        VALUE.attrib[0]xsd,  Found the invalid indexed expression [VALUE.attrib[0]xsd] while evaluating [name]
-                        VALUE.attrib[],      Found the invalid indexed expression [VALUE.attrib[]] while evaluating [name]
-                        VALUE.attrib[a],     Found the invalid indexed expression [VALUE.attrib[a]] while evaluating [name]
-=======
                         EXPRESSION,         EXPECTED_ERROR_MESSAGE
                         VALUE.a. .b,        Found the invalid expression [VALUE.a. .b] with missing tokens while evaluating [name]
                         VALUE.attrib[],     Found the invalid indexed expression [VALUE.attrib[]] while evaluating [name]
                         VALUE.attrib[0]xsd, Found the invalid indexed expression [VALUE.attrib[0]xsd] while evaluating [name]
                         VALUE.attrib[],     Found the invalid indexed expression [VALUE.attrib[]] while evaluating [name]
                         VALUE.attrib[a],    Found the invalid indexed expression [VALUE.attrib[a]] while evaluating [name]
->>>>>>> c15497c8
                     """)
     public void shouldNotCreateValueSelector(String expressionStr, String expectedErrorMessage) {
         ExtractionExpression expression = Expressions.Expression(expressionStr);
@@ -447,21 +370,12 @@
             useHeadersInDisplayName = true,
             textBlock =
                     """
-<<<<<<< HEAD
-                        EXPRESSION,        EXPECTED_ERROR_MESSAGE
-                        KEY.a. .b,         Found the invalid expression [KEY.a. .b] with missing tokens while evaluating [name]
-                        KEY.attrib[],      Found the invalid indexed expression [KEY.attrib[]] while evaluating [name]
-                        KEY.attrib[0]xsd,  Found the invalid indexed expression [KEY.attrib[0]xsd] while evaluating [name]
-                        KEY.attrib[],      Found the invalid indexed expression [KEY.attrib[]] while evaluating [name]
-                        KEY.attrib[a],     Found the invalid indexed expression [KEY.attrib[a]] while evaluating [name]
-=======
                         EXPRESSION,       EXPECTED_ERROR_MESSAGE
                         KEY.a. .b,        Found the invalid expression [KEY.a. .b] with missing tokens while evaluating [name]
                         KEY.attrib[],     Found the invalid indexed expression [KEY.attrib[]] while evaluating [name]
                         KEY.attrib[0]xsd, Found the invalid indexed expression [KEY.attrib[0]xsd] while evaluating [name]
                         KEY.attrib[],     Found the invalid indexed expression [KEY.attrib[]] while evaluating [name]
                         KEY.attrib[a],    Found the invalid indexed expression [KEY.attrib[a]] while evaluating [name]
->>>>>>> c15497c8
                     """)
     public void shouldNotCreateKeySelector(String expressionStr, String expectedErrorMessage) {
         ExtractionExpression expression = Expressions.Expression(expressionStr);
