
/*
 * Copyright (C) 2024 Lightstreamer Srl
 *
 * Licensed under the Apache License, Version 2.0 (the "License");
 * you may not use this file except in compliance with the License.
 * You may obtain a copy of the License at
 *
 *      http://www.apache.org/licenses/LICENSE-2.0
 *
 * Unless required by applicable law or agreed to in writing, software
 * distributed under the License is distributed on an "AS IS" BASIS,
 * WITHOUT WARRANTIES OR CONDITIONS OF ANY KIND, either express or implied.
 * See the License for the specific language governing permissions and
 * limitations under the License.
*/

package com.lightstreamer.kafka.adapters.consumers.processor;

import static com.google.common.truth.Truth.assertThat;
import static com.lightstreamer.kafka.test_utils.Records.generateRecords;

import static org.junit.Assert.assertThrows;
import static org.junit.jupiter.params.provider.Arguments.arguments;

import static java.util.stream.Collectors.groupingBy;
import static java.util.stream.Collectors.mapping;
import static java.util.stream.Collectors.toList;

import com.lightstreamer.interfaces.data.ItemEventListener;
import com.lightstreamer.kafka.adapters.ConnectorConfigurator;
import com.lightstreamer.kafka.adapters.commons.LogFactory;
import com.lightstreamer.kafka.adapters.config.specs.ConfigTypes.CommandModeStrategy;
import com.lightstreamer.kafka.adapters.config.specs.ConfigTypes.RecordConsumeWithOrderStrategy;
import com.lightstreamer.kafka.adapters.config.specs.ConfigTypes.RecordErrorHandlingStrategy;
import com.lightstreamer.kafka.adapters.consumers.processor.RecordConsumer.OrderStrategy;
import com.lightstreamer.kafka.adapters.consumers.processor.RecordConsumer.RecordProcessor.ProcessUpdatesType;
import com.lightstreamer.kafka.adapters.consumers.processor.RecordConsumerSupport.DefaultRecordProcessor;
import com.lightstreamer.kafka.adapters.consumers.processor.RecordConsumerSupport.DefaultRoutingStrategy;
import com.lightstreamer.kafka.adapters.consumers.processor.RecordConsumerSupport.ParallelRecordConsumer;
import com.lightstreamer.kafka.adapters.consumers.processor.RecordConsumerSupport.ProcessUpdatesStrategy;
import com.lightstreamer.kafka.adapters.consumers.processor.RecordConsumerSupport.SingleThreadedRecordConsumer;
import com.lightstreamer.kafka.adapters.consumers.processor.RecordConsumerSupport.SmartEventUpdater;
import com.lightstreamer.kafka.adapters.consumers.wrapper.KafkaConsumerWrapperConfig.Config;
import com.lightstreamer.kafka.common.mapping.Items;
import com.lightstreamer.kafka.common.mapping.Items.SubscribedItems;
import com.lightstreamer.kafka.common.mapping.RecordMapper;
import com.lightstreamer.kafka.common.mapping.selectors.ValueException;
import com.lightstreamer.kafka.test_utils.ConnectorConfigProvider;
import com.lightstreamer.kafka.test_utils.Mocks.MockItemEventListener;
import com.lightstreamer.kafka.test_utils.Mocks.MockOffsetService;
import com.lightstreamer.kafka.test_utils.Mocks.MockOffsetService.ConsumedRecordInfo;
import com.lightstreamer.kafka.test_utils.Mocks.MockRecordProcessor;

import org.apache.kafka.clients.consumer.ConsumerRecord;
import org.apache.kafka.clients.consumer.ConsumerRecords;
import org.apache.kafka.common.KafkaException;
import org.apache.kafka.common.TopicPartition;
import org.junit.jupiter.api.AfterEach;
import org.junit.jupiter.api.BeforeEach;
import org.junit.jupiter.api.Test;
import org.junit.jupiter.params.ParameterizedTest;
import org.junit.jupiter.params.provider.Arguments;
import org.junit.jupiter.params.provider.EnumSource;
import org.junit.jupiter.params.provider.MethodSource;
import org.slf4j.Logger;

import java.io.File;
import java.io.IOException;
import java.nio.file.Files;
import java.util.ArrayList;
import java.util.Collection;
import java.util.Collections;
import java.util.HashMap;
import java.util.List;
import java.util.Map;
import java.util.function.BiConsumer;
import java.util.function.Consumer;
import java.util.stream.Stream;

public class RecordConsumerTest {

    static record Event(
            String topic,
            String key,
            int position,
            int partition,
            long offset,
            String threadName) {}

    private static RecordMapper<String, String> newRecordMapper(Config<String, String> config) {
        return RecordMapper.<String, String>builder()
                .withTemplateExtractors(config.itemTemplates().groupExtractors())
                .withFieldExtractor(config.fieldsExtractor())
                .build();
    }

    private static ProcessUpdatesType getProcessUpdatesType(CommandModeStrategy commandMode) {
        ProcessUpdatesStrategy processUpdateStrategy =
                ProcessUpdatesStrategy.fromCommandModeStrategy(commandMode);
        return processUpdateStrategy.type();
    }

    private static final Logger logger = LogFactory.getLogger("connection");

    private RecordConsumer<String, String> recordConsumer;
    private Config<String, String> config;
    private RecordMapper<String, String> recordMapper;
    private Items.SubscribedItems subscriptions;

    @SuppressWarnings("unchecked")
    @BeforeEach
    public void setUp() throws IOException {
        File adapterDir = Files.createTempDirectory("adapter_dir").toFile();
        Map<String, String> overrideSettings = new HashMap<>();
        overrideSettings.put("map.topic1.to", "item");
        overrideSettings.put("map.topic2.to", "item");
        overrideSettings.put("field.topic", "#{TOPIC}");
        overrideSettings.put("field.key", "#{KEY}");
        overrideSettings.put("field.value", "#{VALUE}");
        overrideSettings.put("field.partition", "#{PARTITION}");
        overrideSettings.put("field.offset", "#{OFFSET}");

        ConnectorConfigurator connectorConfigurator =
                new ConnectorConfigurator(
                        ConnectorConfigProvider.minimalConfigWith(overrideSettings), adapterDir);

        this.config = (Config<String, String>) connectorConfigurator.configure();

        String item = "item";
<<<<<<< HEAD
        this.subscriptions = SubscribedItems.create();
        this.subscriptions.addItem(item, Items.subscribedFrom(item, new Object()));
=======
        this.subscriptions =
                SubscribedItems.of(Collections.singleton(Items.subscribedFrom(item, new Object())));
>>>>>>> ff5da1dc

        // Configure the RecordMapper.
        this.recordMapper = newRecordMapper(config);
    }

    private RecordConsumer<String, String> mkRecordConsumer(
            ItemEventListener listener,
            int threads,
            CommandModeStrategy commandStrategy,
            OrderStrategy orderStrategy) {
        return RecordConsumer.<String, String>recordMapper(recordMapper)
                .subscribedItems(subscriptions)
                .commandMode(commandStrategy)
                .eventListener(listener)
                .offsetService(new MockOffsetService())
                .errorStrategy(config.errorHandlingStrategy())
                .logger(logger)
                .threads(threads)
                .ordering(orderStrategy)
                .build();
    }

    @AfterEach
    public void tearDown() {
        if (this.recordConsumer != null) {
            this.recordConsumer.terminate();
        }
    }

    static int extractNumberedSuffix(String value) {
        int i = value.indexOf("-");
        if (i != -1) {
            return Integer.parseInt(value.substring(i + 1));
        }
        throw new RuntimeException("Cannot extract number from " + value);
    }

    @Test
    public void testExtractNumberSuffix() {
        assertThat(extractNumberedSuffix("abc-21")).isEqualTo(21);
        assertThat(extractNumberedSuffix("EVENT-1")).isEqualTo(1);
    }

    @Test
    public void testRecordGeneration() {
        ConsumerRecords<String, String> records =
                generateRecords("topic", 40, List.of("a", "b", "c"));
        assertThat(records).hasSize(40);

        List<ConsumerRecord<String, String>> recordByPartition =
                records.records(new TopicPartition("topic", 0));
        Map<String, List<Integer>> byKey =
                recordByPartition.stream()
                        .collect(
                                groupingBy(
                                        ConsumerRecord::key,
                                        mapping(r -> extractNumberedSuffix(r.value()), toList())));
        Collection<List<Integer>> keyOrdered = byKey.values();
        for (List<Integer> list : keyOrdered) {
            assertThat(list).isInOrder();
        }
    }

    @ParameterizedTest
    @EnumSource
    public void shouldGetOrderStrategyFromConfig(RecordConsumeWithOrderStrategy orderStrategy) {
        assertThat(OrderStrategy.from(orderStrategy).toString())
                .isEqualTo(orderStrategy.toString());
    }

    @Test
    public void shouldBuildParallelRecordConsumerFromRecordMapperWithDefaultValues() {
        MockOffsetService offsetService = new MockOffsetService();
        MockItemEventListener listener = new MockItemEventListener();

        recordConsumer =
                RecordConsumer.<String, String>recordMapper(recordMapper)
                        .subscribedItems(subscriptions)
                        .commandMode(CommandModeStrategy.NONE) // Default value
                        .eventListener(listener)
                        .offsetService(offsetService)
                        .errorStrategy(
                                RecordErrorHandlingStrategy.IGNORE_AND_CONTINUE) // Default value
                        .logger(logger)
                        .build();

        assertThat(recordConsumer).isNotNull();
        assertThat(recordConsumer).isInstanceOf(ParallelRecordConsumer.class);
        assertThat(recordConsumer.isParallel()).isTrue();

        ParallelRecordConsumer<String, String> parallelRecordConsumer =
                (ParallelRecordConsumer<String, String>) recordConsumer;
        assertThat(parallelRecordConsumer.offsetService).isSameInstanceAs(offsetService);
        assertThat(parallelRecordConsumer.logger).isSameInstanceAs(logger);
        assertThat(parallelRecordConsumer.recordProcessor)
                .isInstanceOf(DefaultRecordProcessor.class);
        // Default values
        assertThat(parallelRecordConsumer.errorStrategy())
                .isEqualTo(RecordErrorHandlingStrategy.IGNORE_AND_CONTINUE);
        assertThat(parallelRecordConsumer.orderStrategy())
                .hasValue(OrderStrategy.ORDER_BY_PARTITION);
        assertThat(parallelRecordConsumer.configuredThreads).isEqualTo(1);
        assertThat(parallelRecordConsumer.actualThreads)
                .isEqualTo(parallelRecordConsumer.configuredThreads);
        assertThat(recordConsumer.numOfThreads()).isEqualTo(parallelRecordConsumer.actualThreads);

        DefaultRecordProcessor<String, String> recordProcessor =
                (DefaultRecordProcessor<String, String>) parallelRecordConsumer.recordProcessor;
        assertThat(recordProcessor.recordMapper).isSameInstanceAs(recordMapper);
        assertThat(recordProcessor.recordRoutingStrategy)
                .isInstanceOf(RecordConsumerSupport.DefaultRoutingStrategy.class);
        assertThat(recordProcessor.updater).isInstanceOf(SmartEventUpdater.class);
        assertThat(recordProcessor.updater.listener()).isSameInstanceAs(listener);
        assertThat(recordProcessor.log).isSameInstanceAs(logger);

        DefaultRoutingStrategy routingStrategy =
                (DefaultRoutingStrategy) recordProcessor.recordRoutingStrategy;
        assertThat(routingStrategy.subscribedItems).isSameInstanceAs(subscriptions);
    }

    @Test
    public void shouldBuildParallelRecordConsumerFromRecordProcessorWithDefaultValues() {
        MockOffsetService offsetService = new MockOffsetService();

        recordConsumer =
                RecordConsumer.<String, String>recordProcessor(new MockRecordProcessor<>())
                        .offsetService(offsetService)
                        .errorStrategy(
                                RecordErrorHandlingStrategy.IGNORE_AND_CONTINUE) // Default value
                        .logger(logger)
                        .build();

        assertThat(recordConsumer).isNotNull();
        assertThat(recordConsumer).isInstanceOf(ParallelRecordConsumer.class);
        assertThat(recordConsumer.isParallel()).isTrue();

        ParallelRecordConsumer<String, String> parallelRecordConsumer =
                (ParallelRecordConsumer<String, String>) recordConsumer;
        assertThat(parallelRecordConsumer.offsetService).isSameInstanceAs(offsetService);
        assertThat(parallelRecordConsumer.logger).isSameInstanceAs(logger);
        assertThat(parallelRecordConsumer.recordProcessor).isInstanceOf(MockRecordProcessor.class);
        // Default values
        assertThat(parallelRecordConsumer.errorStrategy())
                .isEqualTo(RecordErrorHandlingStrategy.IGNORE_AND_CONTINUE);
        assertThat(parallelRecordConsumer.orderStrategy())
                .hasValue(OrderStrategy.ORDER_BY_PARTITION);
        assertThat(parallelRecordConsumer.configuredThreads).isEqualTo(1);
        assertThat(parallelRecordConsumer.actualThreads)
                .isEqualTo(parallelRecordConsumer.configuredThreads);
        assertThat(recordConsumer.numOfThreads()).isEqualTo(parallelRecordConsumer.actualThreads);
    }

    static Stream<Arguments> parallelConsumerArgs() {
        return Stream.of(
                arguments(
                        -1,
                        OrderStrategy.ORDER_BY_KEY,
                        CommandModeStrategy.AUTO,
                        RecordErrorHandlingStrategy.IGNORE_AND_CONTINUE),
                arguments(
                        -1,
                        OrderStrategy.ORDER_BY_KEY,
                        CommandModeStrategy.NONE,
                        RecordErrorHandlingStrategy.FORCE_UNSUBSCRIPTION),
                arguments(
                        2,
                        OrderStrategy.ORDER_BY_PARTITION,
                        CommandModeStrategy.AUTO,
                        RecordErrorHandlingStrategy.FORCE_UNSUBSCRIPTION),
                arguments(
                        2,
                        OrderStrategy.ORDER_BY_PARTITION,
                        CommandModeStrategy.NONE,
                        RecordErrorHandlingStrategy.IGNORE_AND_CONTINUE),
                arguments(
                        4,
                        OrderStrategy.UNORDERED,
                        CommandModeStrategy.AUTO,
                        RecordErrorHandlingStrategy.FORCE_UNSUBSCRIPTION),
                arguments(
                        4,
                        OrderStrategy.UNORDERED,
                        CommandModeStrategy.NONE,
                        RecordErrorHandlingStrategy.IGNORE_AND_CONTINUE));
    }

    @ParameterizedTest
    @MethodSource("parallelConsumerArgs")
    public void shouldBuildParallelRecordConsumerFromRecordMapperWithNonDefaultValues(
            int threads,
            OrderStrategy order,
            CommandModeStrategy command,
            RecordErrorHandlingStrategy error) {
        MockOffsetService offsetService = new MockOffsetService();
        MockItemEventListener listener = new MockItemEventListener();

        recordConsumer =
                RecordConsumer.<String, String>recordMapper(recordMapper)
                        .subscribedItems(subscriptions)
                        .commandMode(command)
                        .eventListener(listener)
                        .offsetService(offsetService)
                        .errorStrategy(error)
                        .logger(logger)
                        .threads(threads)
                        .ordering(order)
                        .build();

        assertThat(recordConsumer).isNotNull();
        assertThat(recordConsumer).isInstanceOf(ParallelRecordConsumer.class);
        assertThat(recordConsumer.isParallel()).isTrue();

        ParallelRecordConsumer<String, String> parallelRecordConsumer =
                (ParallelRecordConsumer<String, String>) recordConsumer;
        assertThat(parallelRecordConsumer.offsetService).isSameInstanceAs(offsetService);
        assertThat(parallelRecordConsumer.logger).isSameInstanceAs(logger);
        assertThat(parallelRecordConsumer.recordProcessor)
                .isInstanceOf(DefaultRecordProcessor.class);
        // Non-default values
        assertThat(parallelRecordConsumer.errorStrategy()).isEqualTo(error);
        assertThat(parallelRecordConsumer.orderStrategy()).hasValue(order);
        assertThat(parallelRecordConsumer.configuredThreads).isEqualTo(threads);
        if (threads == -1) {
            assertThat(parallelRecordConsumer.actualThreads).isGreaterThan(1);
        } else {
            assertThat(parallelRecordConsumer.actualThreads)
                    .isEqualTo(parallelRecordConsumer.configuredThreads);
        }
        assertThat(recordConsumer.numOfThreads()).isEqualTo(parallelRecordConsumer.actualThreads);

        DefaultRecordProcessor<String, String> recordProcessor =
                (DefaultRecordProcessor<String, String>) parallelRecordConsumer.recordProcessor;
        assertThat(recordProcessor.recordMapper).isSameInstanceAs(recordMapper);
        assertThat(recordProcessor.recordRoutingStrategy)
                .isInstanceOf(RecordConsumerSupport.DefaultRoutingStrategy.class);
        assertThat(recordProcessor.updater).isInstanceOf(SmartEventUpdater.class);
        assertThat(recordProcessor.updater.listener()).isSameInstanceAs(listener);
        assertThat(recordProcessor.log).isSameInstanceAs(logger);

        DefaultRoutingStrategy routingStrategy =
                (DefaultRoutingStrategy) recordProcessor.recordRoutingStrategy;
        assertThat(routingStrategy.subscribedItems).isSameInstanceAs(subscriptions);
    }

    @ParameterizedTest
    @MethodSource("parallelConsumerArgs")
    public void shouldBuildParallelRecordConsumerFromRecordProcessorWithNonDefaultValues(
            int threads,
            OrderStrategy order,
            CommandModeStrategy commandMode,
            RecordErrorHandlingStrategy error) {
        MockOffsetService offsetService = new MockOffsetService();

        recordConsumer =
                RecordConsumer.<String, String>recordProcessor(
                                new MockRecordProcessor<>(getProcessUpdatesType(commandMode)))
                        .offsetService(offsetService)
                        .errorStrategy(error)
                        .logger(logger)
                        .threads(threads)
                        .ordering(order)
                        .build();

        assertThat(recordConsumer).isNotNull();
        assertThat(recordConsumer).isInstanceOf(ParallelRecordConsumer.class);
        assertThat(recordConsumer.isParallel()).isTrue();

        ParallelRecordConsumer<String, String> parallelRecordConsumer =
                (ParallelRecordConsumer<String, String>) recordConsumer;
        assertThat(parallelRecordConsumer.offsetService).isSameInstanceAs(offsetService);
        assertThat(parallelRecordConsumer.logger).isSameInstanceAs(logger);
        assertThat(parallelRecordConsumer.recordProcessor).isInstanceOf(MockRecordProcessor.class);
        // Non-default values
        assertThat(parallelRecordConsumer.errorStrategy()).isEqualTo(error);
        assertThat(parallelRecordConsumer.orderStrategy()).hasValue(order);
        assertThat(parallelRecordConsumer.configuredThreads).isEqualTo(threads);
        if (threads == -1) {
            assertThat(parallelRecordConsumer.actualThreads).isGreaterThan(1);
        } else {
            assertThat(parallelRecordConsumer.actualThreads)
                    .isEqualTo(parallelRecordConsumer.configuredThreads);
        }
        assertThat(recordConsumer.numOfThreads()).isEqualTo(parallelRecordConsumer.actualThreads);
    }

    @ParameterizedTest
    @EnumSource(CommandModeStrategy.class)
    public void shouldBuildSingleThreadedRecordConsumerFromRecordMapper(
            CommandModeStrategy commandMode) {
        MockOffsetService offsetService = new MockOffsetService();
        MockItemEventListener listener = new MockItemEventListener();

        recordConsumer =
                RecordConsumer.<String, String>recordMapper(recordMapper)
                        .subscribedItems(subscriptions)
                        .commandMode(commandMode)
                        .eventListener(listener)
                        .offsetService(offsetService)
                        .errorStrategy(RecordErrorHandlingStrategy.FORCE_UNSUBSCRIPTION)
                        .logger(logger)
                        .threads(1)
                        // The following should trigger a SingleThreadedRecordConsumer instance
                        .preferSingleThread(true)
                        .build();

        assertThat(recordConsumer).isNotNull();
        assertThat(recordConsumer).isInstanceOf(SingleThreadedRecordConsumer.class);
        assertThat(recordConsumer.isParallel()).isFalse();
        assertThat(recordConsumer.numOfThreads()).isEqualTo(1);
        assertThat(recordConsumer.orderStrategy()).isEmpty();

        SingleThreadedRecordConsumer<String, String> monoThreadedConsumer =
                (SingleThreadedRecordConsumer<String, String>) recordConsumer;
        assertThat(monoThreadedConsumer.offsetService).isSameInstanceAs(offsetService);
        assertThat(monoThreadedConsumer.logger).isSameInstanceAs(logger);
        assertThat(monoThreadedConsumer.errorStrategy())
                .isEqualTo(RecordErrorHandlingStrategy.FORCE_UNSUBSCRIPTION);
        assertThat(monoThreadedConsumer.recordProcessor).isInstanceOf(DefaultRecordProcessor.class);

        DefaultRecordProcessor<String, String> recordProcessor =
                (DefaultRecordProcessor<String, String>) monoThreadedConsumer.recordProcessor;
        assertThat(recordProcessor.recordMapper).isSameInstanceAs(recordMapper);
        assertThat(recordProcessor.recordRoutingStrategy)
                .isInstanceOf(RecordConsumerSupport.DefaultRoutingStrategy.class);
        assertThat(recordProcessor.updater).isInstanceOf(SmartEventUpdater.class);
        assertThat(recordProcessor.updater.listener()).isSameInstanceAs(listener);
        assertThat(recordProcessor.processUpdatesType())
                .isEqualTo(getProcessUpdatesType(commandMode));
        assertThat(recordProcessor.log).isSameInstanceAs(logger);

        DefaultRoutingStrategy routingStrategy =
                (DefaultRoutingStrategy) recordProcessor.recordRoutingStrategy;
        assertThat(routingStrategy.subscribedItems).isSameInstanceAs(subscriptions);
    }

    @ParameterizedTest
    @EnumSource(CommandModeStrategy.class)
    public void shouldBuildSingleThreadedRecordConsumerFromRecordProcessor(
            CommandModeStrategy commandMode) {
        MockOffsetService offsetService = new MockOffsetService();

        recordConsumer =
                RecordConsumer.<String, String>recordProcessor(
                                new MockRecordProcessor<>(getProcessUpdatesType(commandMode)))
                        .offsetService(offsetService)
                        .errorStrategy(RecordErrorHandlingStrategy.FORCE_UNSUBSCRIPTION)
                        .logger(logger)
                        .threads(1)
                        .preferSingleThread(
                                true) // This triggers a SingleThreadedRecordConsumer instance
                        .build();

        assertThat(recordConsumer).isNotNull();
        assertThat(recordConsumer).isInstanceOf(SingleThreadedRecordConsumer.class);
        assertThat(recordConsumer.isParallel()).isFalse();
        assertThat(recordConsumer.numOfThreads()).isEqualTo(1);
        assertThat(recordConsumer.orderStrategy()).isEmpty();

        SingleThreadedRecordConsumer<String, String> monoThreadedConsumer =
                (SingleThreadedRecordConsumer<String, String>) recordConsumer;
        assertThat(monoThreadedConsumer.offsetService).isSameInstanceAs(offsetService);
        assertThat(monoThreadedConsumer.logger).isSameInstanceAs(logger);
        assertThat(monoThreadedConsumer.errorStrategy())
                .isEqualTo(RecordErrorHandlingStrategy.FORCE_UNSUBSCRIPTION);
        assertThat(monoThreadedConsumer.recordProcessor).isInstanceOf(MockRecordProcessor.class);
    }

    @Test
    public void shouldFailBuildingDueToNullValues() {
        NullPointerException ne =
                assertThrows(
                        NullPointerException.class,
                        () -> {
                            RecordConsumer.<String, String>recordMapper(null);
                        });
        assertThat(ne).hasMessageThat().isEqualTo("RecordMapper not set");

        ne =
                assertThrows(
                        NullPointerException.class,
                        () -> {
                            RecordConsumer.<String, String>recordMapper(recordMapper)
                                    .subscribedItems(null);
                        });
        assertThat(ne).hasMessageThat().isEqualTo("SubscribedItems not set");

        ne =
                assertThrows(
                        NullPointerException.class,
                        () -> {
                            RecordConsumer.<String, String>recordMapper(recordMapper)
                                    .subscribedItems(subscriptions)
                                    .commandMode(null);
                        });
        assertThat(ne).hasMessageThat().isEqualTo("CommandModeStrategy not set");

        ne =
                assertThrows(
                        NullPointerException.class,
                        () -> {
                            RecordConsumer.<String, String>recordMapper(recordMapper)
                                    .subscribedItems(subscriptions)
                                    .commandMode(CommandModeStrategy.NONE)
                                    .eventListener(null);
                        });
        assertThat(ne).hasMessageThat().isEqualTo("ItemEventListener not set");

        ne =
                assertThrows(
                        NullPointerException.class,
                        () -> {
                            RecordConsumer.<String, String>recordMapper(recordMapper)
                                    .subscribedItems(subscriptions)
                                    .commandMode(CommandModeStrategy.NONE)
                                    .eventListener(new MockItemEventListener())
                                    .offsetService(null);
                        });
        assertThat(ne).hasMessageThat().isEqualTo("OffsetService not set");

        ne =
                assertThrows(
                        NullPointerException.class,
                        () -> {
                            RecordConsumer.<String, String>recordMapper(recordMapper)
                                    .subscribedItems(subscriptions)
                                    .commandMode(CommandModeStrategy.NONE)
                                    .eventListener(new MockItemEventListener())
                                    .offsetService(new MockOffsetService())
                                    .errorStrategy(null);
                        });
        assertThat(ne).hasMessageThat().isEqualTo("ErrorStrategy not set");

        ne =
                assertThrows(
                        NullPointerException.class,
                        () -> {
                            RecordConsumer.<String, String>recordMapper(recordMapper)
                                    .subscribedItems(subscriptions)
                                    .commandMode(CommandModeStrategy.NONE)
                                    .eventListener(new MockItemEventListener())
                                    .offsetService(new MockOffsetService())
                                    .errorStrategy(RecordErrorHandlingStrategy.FORCE_UNSUBSCRIPTION)
                                    .logger(null);
                        });
        assertThat(ne).hasMessageThat().isEqualTo("Logger not set");

        ne =
                assertThrows(
                        NullPointerException.class,
                        () -> {
                            RecordConsumer.<String, String>recordMapper(recordMapper)
                                    .subscribedItems(subscriptions)
                                    .commandMode(CommandModeStrategy.NONE)
                                    .eventListener(new MockItemEventListener())
                                    .offsetService(new MockOffsetService())
                                    .errorStrategy(RecordErrorHandlingStrategy.FORCE_UNSUBSCRIPTION)
                                    .logger(logger)
                                    .ordering(null);
                        });
        assertThat(ne).hasMessageThat().isEqualTo("OrderStrategy not set");

        ne =
                assertThrows(
                        NullPointerException.class,
                        () -> {
                            RecordConsumer.<String, String>recordProcessor(null);
                        });
        assertThat(ne).hasMessageThat().isEqualTo("RecordProcessor not set");
    }

    @Test
    public void shouldFailBuildingDueToIllegalValues() {
        IllegalArgumentException ie =
                assertThrows(
                        IllegalArgumentException.class,
                        () -> {
                            RecordConsumer.<String, String>recordMapper(recordMapper)
                                    .subscribedItems(subscriptions)
                                    .commandMode(CommandModeStrategy.NONE)
                                    .eventListener(new MockItemEventListener())
                                    .offsetService(new MockOffsetService())
                                    .errorStrategy(RecordErrorHandlingStrategy.FORCE_UNSUBSCRIPTION)
                                    .logger(logger)
                                    .threads(0)
                                    .build();
                        });
        assertThat(ie).hasMessageThat().isEqualTo("Threads number must be greater than zero");

        ie =
                assertThrows(
                        IllegalArgumentException.class,
                        () -> {
                            RecordConsumer.<String, String>recordMapper(recordMapper)
                                    .subscribedItems(subscriptions)
                                    .commandMode(CommandModeStrategy.ENFORCE)
                                    .eventListener(new MockItemEventListener())
                                    .offsetService(new MockOffsetService())
                                    .errorStrategy(RecordErrorHandlingStrategy.FORCE_UNSUBSCRIPTION)
                                    .logger(logger)
                                    .threads(2)
                                    .build();
                        });
        assertThat(ie)
                .hasMessageThat()
                .isEqualTo("Command mode does not support parallel processing");

        ie =
                assertThrows(
                        IllegalArgumentException.class,
                        () -> {
                            RecordConsumer.<String, String>recordMapper(recordMapper)
                                    .subscribedItems(subscriptions)
                                    .commandMode(CommandModeStrategy.ENFORCE)
                                    .eventListener(new MockItemEventListener())
                                    .offsetService(new MockOffsetService())
                                    .errorStrategy(RecordErrorHandlingStrategy.FORCE_UNSUBSCRIPTION)
                                    .logger(logger)
                                    .threads(-1)
                                    .build();
                        });
        assertThat(ie)
                .hasMessageThat()
                .isEqualTo("Command mode does not support parallel processing");
    }

    /**
     * Method source for the test methods.
     *
     * @return the number of records to generate, the number of iteration for each record
     *     collections, the number of threads to spin up
     */
    static Stream<Arguments> iterations() {
        return Stream.of(
                arguments(50, 1, 2),
                arguments(100, 1, 2),
                arguments(50, 1, 4),
                arguments(100, 1, 4),
                arguments(50, 10, 2),
                arguments(100, 10, 2),
                arguments(50, 10, 4),
                arguments(50, 10, 4),
                arguments(50, 100, 2),
                arguments(100, 100, 2),
                arguments(50, 100, 4),
                arguments(50, 100, 4),
                arguments(50, 1000, 2),
                arguments(100, 1000, 2),
                arguments(50, 1000, 4),
                arguments(100, 1000, 4));
    }

    @ParameterizedTest
    @MethodSource("iterations")
    public void shouldDeliverKeyBasedOrder(int numOfRecords, int iterations, int threads) {
        // Generate records with keys "a", "b", "c", "d" and distribute them into 2 partitions of
        // the same topic
        List<String> keys = List.of("a", "b", "c", "d");
        ConsumerRecords<String, String> records = generateRecords("topic", numOfRecords, keys, 2);

        // Create a list to store all the delivered events
        List<Event> deliveredEvents = Collections.synchronizedList(new ArrayList<>());

        // Make the RecordConsumer.
        recordConsumer =
                mkRecordConsumer(
                        new MockItemEventListener(buildEvent(deliveredEvents)),
                        threads,
                        CommandModeStrategy.NONE,
                        OrderStrategy.ORDER_BY_KEY);

        for (int i = 0; i < iterations; i++) {
            recordConsumer.consumeRecords(records);
            assertThat(deliveredEvents.size()).isEqualTo(numOfRecords);

            for (String key : keys) {
                // Get the list of positions stored in all received events relative to the same key
                List<Integer> list =
                        deliveredEvents.stream()
                                .filter(e -> e.key().equals(key))
                                .map(Event::position)
                                .toList();
                // Ensure that positions (and, therefore, the events) relative to the same key are
                // in order
                assertThat(list).isInOrder();
            }
            // Reset the event list for next iteration
            deliveredEvents.clear();
        }
    }

    @ParameterizedTest
    @MethodSource("iterations")
    public void shouldDeliverPartitionBasedOrder(int numOfRecords, int iterations, int threads) {
        // Generate records with keys "a", "b", "c", "d" and distribute them into 2 topics
        List<String> keys = List.of("a", "b", "c", "d");

        // Provide less partitions than keys to enforce multiple key ending up to same partition
        int partitionsOnTopic1 = 3;
        int partitionsOnTopic2 = 2;

        // Generate records on different topics
        ConsumerRecords<String, String> recordsOnTopic1 =
                generateRecords("topic1", numOfRecords, keys, partitionsOnTopic1);
        ConsumerRecords<String, String> recordsOnTopic2 =
                generateRecords("topic2", numOfRecords, keys, partitionsOnTopic2);

        // Assemble an instance of ConsumerRecords with the generated records
        Map<TopicPartition, List<ConsumerRecord<String, String>>> recordsByPartition =
                new HashMap<>();
        Consumer<? super ConsumerRecord<String, String>> action =
                consumerRecord ->
                        recordsByPartition.compute(
                                new TopicPartition(
                                        consumerRecord.topic(), consumerRecord.partition()),
                                (topicPartition, recordsList) -> {
                                    if (recordsList == null) {
                                        recordsList = new ArrayList<>();
                                    }
                                    recordsList.add(consumerRecord);
                                    return recordsList;
                                });
        recordsOnTopic1.forEach(action);
        recordsOnTopic2.forEach(action);
        ConsumerRecords<String, String> allRecords = new ConsumerRecords<>(recordsByPartition);

        // Create a list to store all the delivered events
        List<Event> deliveredEvents = Collections.synchronizedList(new ArrayList<>());

        // Make the RecordConsumer
        recordConsumer =
                mkRecordConsumer(
                        new MockItemEventListener(buildEvent(deliveredEvents)),
                        threads,
                        CommandModeStrategy.NONE,
                        OrderStrategy.ORDER_BY_PARTITION);

        for (int i = 0; i < iterations; i++) {
            recordConsumer.consumeRecords(allRecords);
            assertThat(deliveredEvents.size()).isEqualTo(numOfRecords * 2);
            for (int partition = 0; partition < partitionsOnTopic1; partition++) {
                assertDeliveredEventsOrder(partition, deliveredEvents, "topic1");
            }
            for (int partition = 0; partition < partitionsOnTopic2; partition++) {
                assertDeliveredEventsOrder(partition, deliveredEvents, "topic2");
            }
            // Reset the event list for next iteration
            deliveredEvents.clear();
        }
    }

    /**
     * Verifies that the events delivered for a specific partition and topic are in the correct
     * order based on their offsets.
     *
     * @param partition the partition number to check events for
     * @param deliveredEvents list of events that were delivered
     * @param topic the Kafka topic name to check events for
     */
    private void assertDeliveredEventsOrder(
            int partition, List<Event> deliveredEvents, String topic) {
        List<Number> offsets =
                deliveredEvents.stream()
                        .filter(e -> e.partition() == partition && e.topic().equals(topic))
                        .map(Event::offset)
                        .collect(toList());
        assertThat(offsets.size()).isGreaterThan(0);
        assertThat(offsets).isInOrder();
    }

    @ParameterizedTest
    @MethodSource("iterations")
    public void shouldDeliverPartitionBasedOrderWithNoKey(
            int numOfRecords, int iterations, int threads) {
        List<String> keys = Collections.emptyList();
        ConsumerRecords<String, String> records = generateRecords("topic", numOfRecords, keys, 3);

        // Make the RecordConsumer.
        List<Event> events = Collections.synchronizedList(new ArrayList<>());
        recordConsumer =
                mkRecordConsumer(
                        new MockItemEventListener(buildEvent(events)),
                        threads,
                        CommandModeStrategy.NONE,
                        OrderStrategy.ORDER_BY_PARTITION);

        for (int i = 0; i < iterations; i++) {
            recordConsumer.consumeRecords(records);
            assertThat(events.size()).isEqualTo(numOfRecords);
            // Get the list of offsets per partition stored in all received events
            Map<String, List<Number>> byPartition = getByTopicAndPartition(events);

            // Ensure that the offsets relative to the same partition are in order
            Collection<List<Number>> orderedLists = byPartition.values();
            for (List<Number> orderedList : orderedLists) {
                assertThat(orderedList).isInOrder();
            }
            // Reset the event list for next iteration
            events.clear();
        }
    }

    @ParameterizedTest
    @MethodSource("iterations")
    public void shouldDeliverUnordered(int numOfRecords, int iterations, int threads) {
        List<String> keys = Collections.emptyList();
        ConsumerRecords<String, String> records = generateRecords("topic", numOfRecords, keys, 3);

        // Make the RecordConsumer.
        List<Event> deliveredEvents = Collections.synchronizedList(new ArrayList<>());
        recordConsumer =
                mkRecordConsumer(
                        new MockItemEventListener(buildEvent(deliveredEvents)),
                        2,
                        CommandModeStrategy.NONE,
                        OrderStrategy.UNORDERED);

        for (int i = 0; i < iterations; i++) {
            recordConsumer.consumeRecords(records);
            assertThat(deliveredEvents.size()).isEqualTo(numOfRecords);
            // Reset the delivered events list for next iteration
            deliveredEvents.clear();
        }
    }

    @Test
    public void shouldConsumeFiltered() {
        // Generate records distributed into three partitions
        List<String> keys = Collections.emptyList();
        ConsumerRecords<String, String> records = generateRecords("topic", 99, keys, 3);

        // Make the RecordConsumer.
        List<Event> deliveredEvents = Collections.synchronizedList(new ArrayList<>());
        recordConsumer =
                mkRecordConsumer(
                        new MockItemEventListener(buildEvent(deliveredEvents)),
                        2,
                        CommandModeStrategy.NONE,
                        OrderStrategy.UNORDERED);

        // Consume only the records published to partition 0
        recordConsumer.consumeFilteredRecords(records, c -> c.partition() == 0);
        // Verify that only 1/3 of total published record have been consumed
        assertThat(deliveredEvents.size()).isEqualTo(records.count() / 3);
    }

    @SuppressWarnings("unused")
    static Stream<Arguments> handleErrors() {
        return Stream.of(
                Arguments.of(1, ValueException.fieldNotFound("field")),
                Arguments.of(2, ValueException.fieldNotFound("field")),
                Arguments.of(1, new RuntimeException("Serious issue")),
                Arguments.of(2, new RuntimeException("Serious issue")));
    }

    @ParameterizedTest
    @MethodSource("handleErrors")
    public void shouldHandleErrors(int numOfThreads, RuntimeException exception) {
        List<String> keys = List.of("a", "b");
        ConsumerRecords<String, String> records = generateRecords("topic", 30, keys, 2);

        // Prepare the list of offsets that will trigger a ValueException upon processing
        List<ConsumedRecordInfo> offendingOffsets =
                List.of(
                        new ConsumedRecordInfo("topic", 0, 2l),
                        new ConsumedRecordInfo("topic", 0, 4l),
                        new ConsumedRecordInfo("topic", 1, 3l));

        MockOffsetService offsetService = new MockOffsetService();
        recordConsumer =
                RecordConsumer.<String, String>recordProcessor(
                                new MockRecordProcessor<>(exception, offendingOffsets))
                        .offsetService(offsetService)
                        .errorStrategy(RecordErrorHandlingStrategy.FORCE_UNSUBSCRIPTION)
                        .logger(logger)
                        .threads(numOfThreads)
                        // This enforces usage of the SingleThreadedConsumer if numOfThreads is 1
                        .preferSingleThread(true)
                        .build();

        assertThrows(KafkaException.class, () -> recordConsumer.consumeRecords(records));

        List<ConsumedRecordInfo> consumedRecords = offsetService.getConsumedRecords();
        // For single-threaded processing, processing will stop upon first failure, therefore only
        // the first two records (offsets 0l and 1l) will be processed.
        // For concurrent processing, processing won't stop upon first failure, therefore we expect
        // to find only the "good" offsets.
        int expectedNumOfProcessedRecords =
                numOfThreads == 1 ? 2 : records.count() - offendingOffsets.size();
        assertThat(consumedRecords).hasSize(expectedNumOfProcessedRecords);
        assertThat(consumedRecords).containsNoneIn(offendingOffsets);
    }

    @ParameterizedTest
    @MethodSource("handleErrors")
    public void shouldIgnoreErrorsOnlyIfValueException(
            int numOfThreads, RuntimeException exception) {
        List<String> keys = List.of("a", "b");
        ConsumerRecords<String, String> records = generateRecords("topic", 30, keys, 2);

        // Prepare the list of offsets that will trigger a ValueException upon processing
        List<ConsumedRecordInfo> offendingOffsets =
                List.of(
                        new ConsumedRecordInfo("topic", 0, 2l),
                        new ConsumedRecordInfo("topic", 0, 4l),
                        new ConsumedRecordInfo("topic", 1, 3l));

        MockOffsetService offsetService = new MockOffsetService();
        recordConsumer =
                RecordConsumer.<String, String>recordProcessor(
                                new MockRecordProcessor<>(exception, offendingOffsets))
                        .offsetService(offsetService)
                        // The following prevents the exception to be propagated
                        .errorStrategy(RecordErrorHandlingStrategy.IGNORE_AND_CONTINUE)
                        .logger(logger)
                        .threads(numOfThreads)
                        // This enforces usage of the SingleThreadedConsume if numOfThreads is 1
                        .preferSingleThread(true)
                        .build();

        if (exception instanceof ValueException) {
            recordConsumer.consumeRecords(records);
            // Ensure that all offsets are committed (even the offending ones)
            List<ConsumedRecordInfo> consumedRecords = offsetService.getConsumedRecords();
            assertThat(consumedRecords).hasSize(records.count());
        } else {
            assertThrows(KafkaException.class, () -> recordConsumer.consumeRecords(records));
            List<ConsumedRecordInfo> consumedRecords = offsetService.getConsumedRecords();
            int expectedNumOfProcessedRecords =
                    numOfThreads == 1 ? 2 : records.count() - offendingOffsets.size();
            assertThat(consumedRecords).hasSize(expectedNumOfProcessedRecords);
            assertThat(consumedRecords).containsNoneIn(offendingOffsets);
        }
    }

    /**
     * Groups all the event offsets by topic and partition.
     *
     * @return a map of offsets list by topic and partition
     */
    private static Map<String, List<Number>> getByTopicAndPartition(List<Event> events) {
        return events.stream()
                .collect(
                        groupingBy(
                                e -> String.valueOf(e.topic() + "-" + e.partition()),
                                mapping(Event::offset, toList())));
    }

    /**
     * Creates a consumer function that builds {@code Event} objects from a map of strings. The
     * consumer function processes Kafka record information and adds new {@code Event} instances to
     * the provided list.
     *
     * @param events the list where constructed {@code Event} objects will be stored
     * @return A Consumer that processes maps containing Kafka record information with the following
     *     keys:
     *     <pre>
     *     - "topic": The Kafka topic
     *     - "key": The record key
     *     - "value": The record value, expected to be a string containing the key and a counter suffix (e.g., "a-3" -> "3")
     *     - "partition": The Kafka partition number
     *     - "offset": The record offset in the partition
     *     </pre>
     *     The consumer will create an Event object using these values along with the current thread
     *     name and add it to the provided events list.
     */
    private static BiConsumer<Map<String, String>, Boolean> buildEvent(List<Event> events) {
        return (map, isSnapshot) -> {
            String topic = map.get("topic");
            // Get the key
            String key = map.get("key");
            // Extract the position from the value: "a-3" -> "3"
            int position = extractNumberedSuffix(map.get("value"));
            // Get the partition
            String partition = map.get("partition");
            // Get the offset
            String offset = map.get("offset");
            // Create and add the event
            events.add(
                    new Event(
                            topic,
                            key,
                            position,
                            Integer.parseInt(partition),
                            Long.parseLong(offset),
                            Thread.currentThread().getName()));
        };
    }
}<|MERGE_RESOLUTION|>--- conflicted
+++ resolved
@@ -43,7 +43,6 @@
 import com.lightstreamer.kafka.adapters.consumers.processor.RecordConsumerSupport.SmartEventUpdater;
 import com.lightstreamer.kafka.adapters.consumers.wrapper.KafkaConsumerWrapperConfig.Config;
 import com.lightstreamer.kafka.common.mapping.Items;
-import com.lightstreamer.kafka.common.mapping.Items.SubscribedItems;
 import com.lightstreamer.kafka.common.mapping.RecordMapper;
 import com.lightstreamer.kafka.common.mapping.selectors.ValueException;
 import com.lightstreamer.kafka.test_utils.ConnectorConfigProvider;
@@ -128,13 +127,8 @@
         this.config = (Config<String, String>) connectorConfigurator.configure();
 
         String item = "item";
-<<<<<<< HEAD
         this.subscriptions = SubscribedItems.create();
         this.subscriptions.addItem(item, Items.subscribedFrom(item, new Object()));
-=======
-        this.subscriptions =
-                SubscribedItems.of(Collections.singleton(Items.subscribedFrom(item, new Object())));
->>>>>>> ff5da1dc
 
         // Configure the RecordMapper.
         this.recordMapper = newRecordMapper(config);
