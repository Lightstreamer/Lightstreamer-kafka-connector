--- conflicted
+++ resolved
@@ -158,11 +158,6 @@
         assertThat(templates.topics()).containsExactly(TEST_TOPIC_1);
         assertThat(templates.groupExtractors()).hasSize(1);
         assertThat(templates.groupExtractors().get(TEST_TOPIC_1)).hasSize(2);
-<<<<<<< HEAD
-        assertThat(templates.groupExtractors()).hasSize(1);
-        assertThat(templates.groupExtractors().get(TEST_TOPIC_1)).hasSize(2);
-=======
->>>>>>> e722e6a5
         assertThat(templates.getExtractorSchemasByTopicName(TEST_TOPIC_1))
                 .containsExactly(
                         Schema.from("stock", Set.of("index")),
@@ -207,11 +202,6 @@
         assertThat(templates.topics()).containsExactly("stocks");
         assertThat(templates.groupExtractors()).hasSize(1);
         assertThat(templates.groupExtractors().get("stocks")).hasSize(1);
-<<<<<<< HEAD
-        assertThat(templates.groupExtractors()).hasSize(1);
-        assertThat(templates.groupExtractors().get("stocks")).hasSize(1);
-=======
->>>>>>> e722e6a5
         assertThat(templates.getExtractorSchemasByTopicName("stocks"))
                 .containsExactly(Schema.from("stock", Set.of("index")));
 
@@ -232,11 +222,6 @@
         assertThat(templates.topics()).containsExactly(TEST_TOPIC_1);
         assertThat(templates.groupExtractors()).hasSize(1);
         assertThat(templates.groupExtractors().get(TEST_TOPIC_1)).hasSize(2);
-<<<<<<< HEAD
-        assertThat(templates.groupExtractors()).hasSize(1);
-        assertThat(templates.groupExtractors().get(TEST_TOPIC_1)).hasSize(2);
-=======
->>>>>>> e722e6a5
         assertThat(templates.getExtractorSchemasByTopicName(TEST_TOPIC_1))
                 .containsExactly(
                         Schema.from("simple-item-1", emptySet()),
@@ -272,11 +257,6 @@
         assertThat(templates.topics()).containsExactly(TEST_TOPIC_1);
         assertThat(templates.groupExtractors()).hasSize(1);
         assertThat(templates.groupExtractors().get(TEST_TOPIC_1)).hasSize(2);
-<<<<<<< HEAD
-        assertThat(templates.groupExtractors()).hasSize(1);
-        assertThat(templates.groupExtractors().get(TEST_TOPIC_1)).hasSize(2);
-=======
->>>>>>> e722e6a5
         assertThat(templates.getExtractorSchemasByTopicName(TEST_TOPIC_1))
                 .containsExactly(
                         Schema.from("template-family", Set.of("topic", "info")),
@@ -316,12 +296,6 @@
         assertThat(templates.groupExtractors()).hasSize(2);
         assertThat(templates.groupExtractors().get(newOrdersTopic)).hasSize(1);
         assertThat(templates.groupExtractors().get(pastOrderTopic)).hasSize(1);
-<<<<<<< HEAD
-        assertThat(templates.groupExtractors()).hasSize(2);
-        assertThat(templates.groupExtractors().get(newOrdersTopic)).hasSize(1);
-        assertThat(templates.groupExtractors().get(pastOrderTopic)).hasSize(1);
-=======
->>>>>>> e722e6a5
 
         SubscribedItem subcribingItem = Items.subscribedFrom("orders", "");
         assertThat(templates.matches(subcribingItem)).isTrue();
