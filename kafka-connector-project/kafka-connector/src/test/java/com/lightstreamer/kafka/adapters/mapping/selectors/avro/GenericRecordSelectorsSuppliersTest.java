--- conflicted
+++ resolved
@@ -148,26 +148,6 @@
             delimiter = '|', // Required because of the expected value for input VALUE.signature
             textBlock =
                     """
-<<<<<<< HEAD
-                        EXPRESSION                             |  EXPECTED
-                        VALUE.name                             |  joe
-                        VALUE.preferences['pref1']             |  pref_value1
-                        VALUE.preferences['pref2']             |  pref_value2
-                        VALUE.documents['id'].doc_id           |  ID123
-                        VALUE.documents['id'].doc_type         |  ID
-                        VALUE.type                             |  TYPE1
-                        VALUE.signature                        |  [97, 98, 99, 100]
-                        VALUE.children[0].name                 |  alex
-                        VALUE.children[0]['name']              |  alex
-                        VALUE.children[0].signature            |  NULL
-                        VALUE.children[1].name                 |  anna
-                        VALUE.children[2].name                 |  serena
-                        VALUE.children[3]                      |  NULL
-                        VALUE.children[1].children[0].name     |  gloria
-                        VALUE.children[1].children[1].name     |  terence
-                        VALUE.children[1].children[1]['name']  |  terence
-                        VALUE.nullArray                        | NULL
-=======
                         EXPRESSION                            |  EXPECTED
                         VALUE.name                            |  joe
                         VALUE.preferences['pref1']            |  pref_value1
@@ -186,7 +166,6 @@
                         VALUE.children[1].children[1].name    |  terence
                         VALUE.children[1].children[1]['name'] |  terence
                         VALUE.nullArray                       | NULL
->>>>>>> c15497c8
                         """)
     public void shouldExtractValue(String expressionStr, String expected)
             throws ExtractionException {
@@ -232,26 +211,6 @@
             useHeadersInDisplayName = true,
             textBlock =
                     """
-<<<<<<< HEAD
-                        EXPRESSION,                   EXPECTED_ERROR_MESSAGE
-                        VALUE,                        The expression [VALUE] must evaluate to a non-complex object
-                        VALUE.no_attrib,              Field [no_attrib] not found
-                        VALUE.children[0].no_attrib,  Field [no_attrib] not found
-                        VALUE.no_children[0],         Field [no_children] not found
-                        VALUE.name[0],                Field [name] is not indexed
-                        VALUE.name['no_key'],         Field [no_key] not found
-                        VALUE.preferences,            The expression [VALUE.preferences] must evaluate to a non-complex object
-                        VALUE.documents,              The expression [VALUE.documents] must evaluate to a non-complex object
-                        VALUE.children,               The expression [VALUE.children] must evaluate to a non-complex object
-                        VALUE.children[0]['no_key'],  Field [no_key] not found
-                        VALUE.children[0],            The expression [VALUE.children[0]] must evaluate to a non-complex object
-                        VALUE.children[3].name,       Cannot retrieve field [name] from a null object
-                        VALUE.children[4],            Field not found at index [4]
-                        VALUE.children[4].name,       Field not found at index [4]
-                        VALUE.type.attrib,            Field [attrib] not found
-                        VALUE.emptyArray[0],          Field not found at index [0]
-                        VALUE.nullArray[0],           Cannot retrieve index [0] from null object [nullArray]
-=======
                         EXPRESSION,                  EXPECTED_ERROR_MESSAGE
                         VALUE,                       The expression [VALUE] must evaluate to a non-complex object
                         VALUE.no_attrib,             Field [no_attrib] not found
@@ -271,7 +230,6 @@
                         VALUE.type.attrib,           Cannot retrieve field [attrib] from a scalar object
                         VALUE.emptyArray[0],         Field not found at index [0]
                         VALUE.nullArray[0],          Cannot retrieve index [0] from null object [nullArray]
->>>>>>> c15497c8
                         """)
     public void shouldNotExtractValue(String expressionStr, String errorMessage) {
         ExtractionExpression expression = Expressions.Expression(expressionStr);
@@ -288,26 +246,6 @@
             delimiter = '|', // Required because of the expected value for input KEY.signature
             textBlock =
                     """
-<<<<<<< HEAD
-                        EXPRESSION                           | EXPECTED
-                        KEY.name                             | joe
-                        KEY.preferences['pref1']             | pref_value1
-                        KEY.preferences['pref2']             | pref_value2
-                        KEY.documents['id'].doc_id           | ID123
-                        KEY.documents['id'].doc_type         | ID
-                        KEY.type                             | TYPE1
-                        KEY.signature                        | [97, 98, 99, 100]
-                        KEY.children[0].name                 | alex
-                        KEY.children[0]['name']              | alex
-                        KEY.children[0].signature            | NULL
-                        KEY.children[1].name                 | anna
-                        KEY.children[2].name                 | serena
-                        KEY.children[3]                      | NULL
-                        KEY.children[1].children[0].name     | gloria
-                        KEY.children[1].children[1].name     | terence
-                        KEY.children[1].children[1]['name']  | terence
-                        KEY.nullArray                        | NULL
-=======
                         EXPRESSION                          | EXPECTED
                         KEY.name                            | joe
                         KEY.preferences['pref1']            | pref_value1
@@ -326,7 +264,6 @@
                         KEY.children[1].children[1].name    | terence
                         KEY.children[1].children[1]['name'] | terence
                         KEY.nullArray                       | NULL
->>>>>>> c15497c8
                         """)
     public void shouldExtractKey(String expressionStr, String expected) throws ExtractionException {
         ExtractionExpression expression = Expressions.Expression(expressionStr);
@@ -370,24 +307,6 @@
             useHeadersInDisplayName = true,
             textBlock =
                     """
-<<<<<<< HEAD
-                        EXPRESSION,                 EXPECTED_ERROR_MESSAGE
-                        KEY,                        The expression [KEY] must evaluate to a non-complex object
-                        KEY.no_attrib,              Field [no_attrib] not found
-                        KEY.children[0].no_attrib,  Field [no_attrib] not found
-                        KEY.no_children[0],         Field [no_children] not found
-                        KEY.name[0],                Field [name] is not indexed
-                        KEY.name['no_key'],         Field [no_key] not found
-                        KEY.preferences,            The expression [KEY.preferences] must evaluate to a non-complex object
-                        KEY.children,               The expression [KEY.children] must evaluate to a non-complex object
-                        KEY.children[0]['no_key'],  Field [no_key] not found
-                        KEY.children[0],            The expression [KEY.children[0]] must evaluate to a non-complex object
-                        KEY.children[3].name,       Cannot retrieve field [name] from a null object
-                        KEY.children[4],            Field not found at index [4]
-                        KEY.children[4].name,       Field not found at index [4]
-                        KEY.type.attrib,            Field [attrib] not found
-                        KEY.nullArray[0],           Cannot retrieve index [0] from null object [nullArray]
-=======
                         EXPRESSION,                EXPECTED_ERROR_MESSAGE
                         KEY,                       The expression [KEY] must evaluate to a non-complex object
                         KEY.no_attrib,             Field [no_attrib] not found
@@ -405,7 +324,6 @@
                         KEY.children[4].name,      Field not found at index [4]
                         KEY.type.attrib,           Cannot retrieve field [attrib] from a scalar object
                         KEY.nullArray[0],          Cannot retrieve index [0] from null object [nullArray]
->>>>>>> c15497c8
                         """)
     public void shouldNotExtractKey(String expressionStr, String errorMessage) {
         ExtractionExpression expression = Expressions.Expression(expressionStr);
@@ -421,21 +339,12 @@
             useHeadersInDisplayName = true,
             textBlock =
                     """
-<<<<<<< HEAD
-                        EXPRESSION,          EXPECTED_ERROR_MESSAGE
-                        VALUE.a. .b,         Found the invalid expression [VALUE.a. .b] with missing tokens while evaluating [name]
-                        VALUE.attrib[],      Found the invalid indexed expression [VALUE.attrib[]] while evaluating [name]
-                        VALUE.attrib[0]xsd,  Found the invalid indexed expression [VALUE.attrib[0]xsd] while evaluating [name]
-                        VALUE.attrib[],      Found the invalid indexed expression [VALUE.attrib[]] while evaluating [name]
-                        VALUE.attrib[a],     Found the invalid indexed expression [VALUE.attrib[a]] while evaluating [name]
-=======
                         EXPRESSION,         EXPECTED_ERROR_MESSAGE
                         VALUE.a. .b,        Found the invalid expression [VALUE.a. .b] with missing tokens while evaluating [name]
                         VALUE.attrib[],     Found the invalid indexed expression [VALUE.attrib[]] while evaluating [name]
                         VALUE.attrib[0]xsd, Found the invalid indexed expression [VALUE.attrib[0]xsd] while evaluating [name]
                         VALUE.attrib[],     Found the invalid indexed expression [VALUE.attrib[]] while evaluating [name]
                         VALUE.attrib[a],    Found the invalid indexed expression [VALUE.attrib[a]] while evaluating [name]
->>>>>>> c15497c8
                     """)
     public void shouldNotCreateValueSelector(String expressionStr, String expectedErrorMessage) {
         ExtractionExpression expression = Expressions.Expression(expressionStr);
@@ -449,21 +358,12 @@
             useHeadersInDisplayName = true,
             textBlock =
                     """
-<<<<<<< HEAD
-                        EXPRESSION,        EXPECTED_ERROR_MESSAGE
-                        KEY.a. .b,         Found the invalid expression [KEY.a. .b] with missing tokens while evaluating [name]
-                        KEY.attrib[],      Found the invalid indexed expression [KEY.attrib[]] while evaluating [name]
-                        KEY.attrib[0]xsd,  Found the invalid indexed expression [KEY.attrib[0]xsd] while evaluating [name]
-                        KEY.attrib[],      Found the invalid indexed expression [KEY.attrib[]] while evaluating [name]
-                        KEY.attrib[a],     Found the invalid indexed expression [KEY.attrib[a]] while evaluating [name]
-=======
                         EXPRESSION,       EXPECTED_ERROR_MESSAGE
                         KEY.a. .b,        Found the invalid expression [KEY.a. .b] with missing tokens while evaluating [name]
                         KEY.attrib[],     Found the invalid indexed expression [KEY.attrib[]] while evaluating [name]
                         KEY.attrib[0]xsd, Found the invalid indexed expression [KEY.attrib[0]xsd] while evaluating [name]
                         KEY.attrib[],     Found the invalid indexed expression [KEY.attrib[]] while evaluating [name]
                         KEY.attrib[a],    Found the invalid indexed expression [KEY.attrib[a]] while evaluating [name]
->>>>>>> c15497c8
                     """)
     public void shouldNotCreateKeySelector(String expressionStr, String expectedErrorMessage) {
         ExtractionExpression expression = Expressions.Expression(expressionStr);
