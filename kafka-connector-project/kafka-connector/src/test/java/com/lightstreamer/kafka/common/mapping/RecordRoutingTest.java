--- conflicted
+++ resolved
@@ -97,7 +97,6 @@
 
         for (String topic : topics) {
             MappedRecord mapped = mapper.map(Records.record(topic, "key", "value"));
-<<<<<<< HEAD
             SubscribedItems subscribedItems = SubscribedItems.create();
             for (int i = 0; i < routable.size(); i++) {
                 subscribedItems.addItem("routableItem" + i, routable.get(i));
@@ -107,12 +106,6 @@
             }
 
             Set<SubscribedItem> routed = mapped.route(subscribedItems);
-=======
-            SubscribedItems all =
-                    SubscribedItems.of(
-                            Stream.concat(routable.stream(), nonRoutable.stream()).toList());
-            Set<SubscribedItem> routed = mapped.route(all);
->>>>>>> ff5da1dc
             assertThat(routed).containsExactlyElementsIn(routable);
         }
     }
