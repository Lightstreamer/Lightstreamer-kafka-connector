
/*
 * Copyright (C) 2024 Lightstreamer Srl
 *
 * Licensed under the Apache License, Version 2.0 (the "License");
 * you may not use this file except in compliance with the License.
 * You may obtain a copy of the License at
 *
 *      http://www.apache.org/licenses/LICENSE-2.0
 *
 * Unless required by applicable law or agreed to in writing, software
 * distributed under the License is distributed on an "AS IS" BASIS,
 * WITHOUT WARRANTIES OR CONDITIONS OF ANY KIND, either express or implied.
 * See the License for the specific language governing permissions and
 * limitations under the License.
*/

package com.lightstreamer.kafka.test_utils;

import static java.util.stream.Collectors.groupingBy;
import static java.util.stream.Collectors.mapping;
import static java.util.stream.Collectors.toList;

import com.fasterxml.jackson.databind.JsonNode;
import com.lightstreamer.kafka.common.mapping.selectors.KafkaRecord;

import org.apache.avro.generic.GenericRecord;
import org.apache.kafka.clients.consumer.ConsumerRecord;
import org.apache.kafka.clients.consumer.ConsumerRecords;
import org.apache.kafka.common.TopicPartition;
import org.apache.kafka.common.header.internals.RecordHeaders;
import org.apache.kafka.common.record.TimestampType;
import org.apache.kafka.connect.data.Schema;
import org.apache.kafka.connect.sink.SinkRecord;

import java.security.SecureRandom;
import java.util.ArrayList;
import java.util.HashMap;
import java.util.List;
import java.util.Map;
import java.util.Optional;
import java.util.function.Function;

public class Records {

    public static KafkaRecord<GenericRecord, ?> fromKey(GenericRecord key) {
        return record(key, null);
    }

    public static KafkaRecord<?, GenericRecord> fromValue(GenericRecord value) {
        return record(null, value);
    }

    public static KafkaRecord<JsonNode, ?> fromKey(JsonNode key) {
        return record(key, null);
    }

    public static KafkaRecord<?, JsonNode> fromValue(JsonNode value) {
        return record(null, value);
    }

    public static KafkaRecord<String, ?> fromKey(String key) {
        return record(key, null);
    }

    public static KafkaRecord<?, String> fromValue(String value) {
        return record(null, value);
    }

    public static KafkaRecord<Object, ?> fromKey(Object key) {
        return record(key, null);
    }

    public static KafkaRecord<?, Object> fromValue(Object value) {
        return record(null, value);
    }

    public static KafkaRecord<?, Integer> fromIntValue(int value) {
        return record(null, value);
    }

    public static <K, V> KafkaRecord<K, V> record(K key, V value) {
        return KafkaRecord.from(
                new ConsumerRecord<>(
                        "record-topic",
                        150,
                        120,
                        ConsumerRecord.NO_TIMESTAMP,
                        TimestampType.NO_TIMESTAMP_TYPE,
                        ConsumerRecord.NULL_SIZE,
                        ConsumerRecord.NULL_SIZE,
                        key,
                        value,
                        new RecordHeaders(),
                        Optional.empty()));
    }

    public static <K, V> KafkaRecord<K, V> record(String topic, K key, V value) {
        return KafkaRecord.from(
                new ConsumerRecord<>(
                        topic,
                        150,
                        120,
                        ConsumerRecord.NO_TIMESTAMP,
                        TimestampType.NO_TIMESTAMP_TYPE,
                        ConsumerRecord.NULL_SIZE,
                        ConsumerRecord.NULL_SIZE,
                        key,
                        value,
                        new RecordHeaders(),
                        Optional.empty()));
    }

    public static ConsumerRecord<String, String> Record(String topic, int partition, String id) {
        String[] tokens = id.split("-");
        String key = tokens[0];
        long offset = Long.parseLong(tokens[1]);
        String value = offset + key;
        return new ConsumerRecord<String, String>(topic, partition, offset, key, value);
    }

    public static KafkaRecord<Object, Object> sinkFromValue(
            String topic, Schema valueSchema, Object value) {
        return sink(topic, null, null, valueSchema, value);
    }

    public static KafkaRecord<Object, Object> sinkFromKey(
            String topic, Schema keySchema, Object key) {
        return sink(topic, keySchema, key, null, null);
    }

    public static KafkaRecord<Object, Object> sinkRecord(String topic, Object key, Object value) {
        return KafkaRecord.from(
                new SinkRecord(
                        topic,
                        150,
                        null,
                        key,
                        null,
                        value,
                        120,
                        (long) -1,
                        TimestampType.NO_TIMESTAMP_TYPE));
    }

    public static KafkaRecord<Object, Object> sink(
            String topic, Schema keySchema, Object key, Schema valueSchema, Object value) {
        return KafkaRecord.from(
                new SinkRecord(
                        topic,
                        150,
                        keySchema,
                        key,
                        valueSchema,
                        value,
                        120,
                        (long) -1,
                        TimestampType.NO_TIMESTAMP_TYPE));
    }

    public static ConsumerRecords<String, String> generateRecords(
            String topic, int size, List<String> keys) {
        return generateRecords(topic, size, keys, 1);
    }

    public static ConsumerRecords<String, String> generateRecords(
            String topic, int size, List<String> keys, int partitions) {

        List<ConsumerRecord<String, String>> records = new ArrayList<>();
        Map<String, Integer> eventCounter = new HashMap<>();
        Map<Integer, Integer> offsetCounter = new HashMap<>();
        SecureRandom secureRandom = new SecureRandom();

        // Generate the records list
        for (int i = 0; i < size; i++) {
            String recordKey = null;
            String recordValue = null;
            String eventCounterKey = "noKey";
            int partition = 0;

            if (keys.size() > 0) {
                // Select randomly one of the passed keys
                int index = secureRandom.nextInt(keys.size());
                recordKey = keys.get(index);
                eventCounterKey = recordKey;
                // Generate a value by adding a counter suffix to the key: key "a" -> value
                // "a-4"
                int counter = eventCounter.compute(eventCounterKey, (k, v) -> v == null ? 1 : ++v);
                recordValue = "%s-%d".formatted(recordKey, counter);
<<<<<<< HEAD
                // Select a partition based on the key hascode
                partition = recordKey.hashCode() % partitions;
=======
                // Select a partition based on the key hash code
                partition = recordKey.hashCode() % partitions.length;
>>>>>>> a5e21bab
            } else {
                // Generate a value simply by adding a counter suffix.
                // Note that in this case the counter is global
                int counter = eventCounter.compute(eventCounterKey, (k, v) -> v == null ? 1 : ++v);
                recordValue = "%s-%d".formatted("EVENT", counter);
<<<<<<< HEAD
                // Round robin selection of the partion
                partition = i % partitions;
=======
                // Round robin selection of the partition
                partition = i % partitions.length;
>>>>>>> a5e21bab
            }

            // Increment the offset relative to the selected partition
            int offset = offsetCounter.compute(partition, (p, o) -> o == null ? 0 : ++o);
            records.add(new ConsumerRecord<>(topic, partition, offset, recordKey, recordValue));
        }

        // Group records by partition to be passed to the ConsumerRecords instance
        Map<TopicPartition, List<ConsumerRecord<String, String>>> partitionsToRecords =
                records.stream()
                        .collect(
                                groupingBy(
                                        record -> new TopicPartition(topic, record.partition()),
                                        mapping(Function.identity(), toList())));
        return new ConsumerRecords<>(partitionsToRecords);
    }
}<|MERGE_RESOLUTION|>--- conflicted
+++ resolved
@@ -187,25 +187,15 @@
                 // "a-4"
                 int counter = eventCounter.compute(eventCounterKey, (k, v) -> v == null ? 1 : ++v);
                 recordValue = "%s-%d".formatted(recordKey, counter);
-<<<<<<< HEAD
-                // Select a partition based on the key hascode
+                // Select a partition based on the key hash code
                 partition = recordKey.hashCode() % partitions;
-=======
-                // Select a partition based on the key hash code
-                partition = recordKey.hashCode() % partitions.length;
->>>>>>> a5e21bab
             } else {
                 // Generate a value simply by adding a counter suffix.
                 // Note that in this case the counter is global
                 int counter = eventCounter.compute(eventCounterKey, (k, v) -> v == null ? 1 : ++v);
                 recordValue = "%s-%d".formatted("EVENT", counter);
-<<<<<<< HEAD
-                // Round robin selection of the partion
+                // Round robin selection of the partition
                 partition = i % partitions;
-=======
-                // Round robin selection of the partition
-                partition = i % partitions.length;
->>>>>>> a5e21bab
             }
 
             // Increment the offset relative to the selected partition
