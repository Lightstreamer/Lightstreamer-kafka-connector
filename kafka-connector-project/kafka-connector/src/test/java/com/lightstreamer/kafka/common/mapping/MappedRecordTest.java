
/*
 * Copyright (C) 2024 Lightstreamer Srl
 *
 * Licensed under the Apache License, Version 2.0 (the "License");
 * you may not use this file except in compliance with the License.
 * You may obtain a copy of the License at
 *
 *      http://www.apache.org/licenses/LICENSE-2.0
 *
 * Unless required by applicable law or agreed to in writing, software
 * distributed under the License is distributed on an "AS IS" BASIS,
 * WITHOUT WARRANTIES OR CONDITIONS OF ANY KIND, either express or implied.
 * See the License for the specific language governing permissions and
 * limitations under the License.
*/

package com.lightstreamer.kafka.common.mapping;

import static com.google.common.truth.Truth.assertThat;
import static com.lightstreamer.kafka.common.mapping.Items.subscribedFrom;

import com.lightstreamer.kafka.common.mapping.Items.SubscribedItem;
import com.lightstreamer.kafka.common.mapping.Items.SubscribedItems;

import org.junit.jupiter.api.Test;

import java.util.List;
import java.util.Map;
import java.util.Set;
import java.util.TreeMap;

public class MappedRecordTest {

    @Test
    public void shouldCreateSimpleMappedRecord() {
        String[] canonicalItemNames = {"schema-[key=aKey]"};
        Map<String, String> fieldsMap = Map.of("field1", "value1");

        DefaultMappedRecord record = new DefaultMappedRecord(canonicalItemNames, () -> fieldsMap);
        assertThat(record.fieldsMap()).containsExactly("field1", "value1");
        assertThat(record.toString())
                .isEqualTo(
<<<<<<< HEAD
                        "MappedRecord [expandedTemplates=[schema-[key=aKey]], fieldsMap=fields-[field1=value1]]");
=======
                        "MappedRecord (canonicalItemNames=[schema-[key=aKey]], fieldsMap={field1=value1})");
>>>>>>> ff5da1dc
    }

    @Test
    public void shouldCreateMappedRecord() {
        String[] canonicalItemNames =
                List.of(
                                "schema1-[key=aKey]",
                                "schema2",
                                "schema3-[partition=aPartition,value=aValue]")
                        .toArray(new String[0]);

        Map<String, String> fieldsMap = new TreeMap<>();
        fieldsMap.put("field1", "value1");
        fieldsMap.put("field2", "value2");
        fieldsMap.put("field3", null);

        DefaultMappedRecord record = new DefaultMappedRecord(canonicalItemNames, () -> fieldsMap);
        assertThat(record.canonicalItemNames())
                .asList()
                .containsExactly(
                        "schema1-[key=aKey]",
                        "schema2",
                        "schema3-[partition=aPartition,value=aValue]");
        assertThat(record.fieldsMap())
                .containsExactly("field1", "value1", "field2", "value2", "field3", null);
        assertThat(record.toString())
                .isEqualTo(
<<<<<<< HEAD
                        "MappedRecord [expandedTemplates=[schema1-[key=aKey], schema2, schema3-[partition=aPartition,value=aValue]], fieldsMap=fields-[field1=value1,field2=value2,field3=null]]");
=======
                        "MappedRecord (canonicalItemNames=[schema1-[key=aKey],schema2,schema3-[partition=aPartition,value=aValue]], fieldsMap={field1=value1, field2=value2, field3=null})");
>>>>>>> ff5da1dc
    }

    @Test
    public void shouldNotHaveCanonicalItemNNamesAndFieldsMapIfNOP() {
        assertThat(DefaultMappedRecord.NOPRecord.canonicalItemNames()).isEmpty();
        assertThat(DefaultMappedRecord.NOPRecord.fieldsMap()).isEmpty();
        assertThat(DefaultMappedRecord.NOPRecord.toString())
<<<<<<< HEAD
                .isEqualTo("MappedRecord [expandedTemplates=[], fieldsMap=NOSCHEMA]");
=======
                .isEqualTo("MappedRecord (canonicalItemNames=[], fieldsMap={})");
>>>>>>> ff5da1dc
    }

    @Test
    public void shouldRouteParameterizedItems() {
        String canonicalItemName = "schema1-[partition=aPartition,topic=aTopic]";
        String canonicalItemName2 = "schema2-[key=aKey,value=aValue]";
        String[] canonicalItemNames =
                List.of(canonicalItemName, canonicalItemName2).toArray(new String[0]);

        DefaultMappedRecord record = new DefaultMappedRecord(canonicalItemNames);

        // This item should match the expandedTemplate 1: routable
        SubscribedItem matchingItem1 =
                subscribedFrom("schema1-[topic=aTopic,partition=aPartition]");
        // This item should match the expandedTemplate 2: routable
        SubscribedItem matchingItem2 = subscribedFrom("schema2-[key=aKey,value=aValue]");
        // The following items should match no templates: non-routable
        SubscribedItem notMatchingBindParameters =
                subscribedFrom("schema1-[topic=anotherTopic,partition=anotherPartition]");
        SubscribedItem notMatchingSchema = subscribedFrom("schemaX-[key=aKey,value=aValue]");

        SubscribedItems subscribedItems1 = SubscribedItems.create();
        subscribedItems1.addItem("item1", matchingItem1);
        subscribedItems1.addItem("item2", matchingItem2);
        subscribedItems1.addItem("item3", notMatchingBindParameters);
        subscribedItems1.addItem("item4", notMatchingSchema);
        assertThat(record.route(subscribedItems1)).containsExactly(matchingItem1, matchingItem2);

        SubscribedItems subscribedItems2 = SubscribedItems.create();
        subscribedItems2.addItem("item3", notMatchingBindParameters);
        subscribedItems2.addItem("item4", notMatchingSchema);
        assertThat(record.route(subscribedItems2)).isEmpty();
    }

    @Test
    public void shouldRouteSimpleItems() {
        String canonicalItemName1 = "simple-item-1";
        String canonicalItemName2 = "simple-item-2";
        DefaultMappedRecord record =
                new DefaultMappedRecord(
                        List.of(canonicalItemName1, canonicalItemName2).toArray(new String[0]));
        assertThat(record.fieldsMap()).isEmpty();

        SubscribedItem matchingItem1 = subscribedFrom("simple-item-1");
        SubscribedItem matchingItem2 = subscribedFrom("simple-item-2");
        SubscribedItem notMatchingItem = subscribedFrom("simple-item-3");
<<<<<<< HEAD
        SubscribedItems subscribedItems = SubscribedItems.create();
        subscribedItems.addItem("simple-item-1", matchingItem1);
        subscribedItems.addItem("simple-item-2", matchingItem2);
        subscribedItems.addItem("simple-item-3", notMatchingItem);
        assertThat(record.route(subscribedItems)).containsExactly(matchingItem1, matchingItem2);
    }

    @Test
    public void shouldRouteAll() {
        SchemaAndValues expandedTemplate1 = SchemaAndValues.from("simple-item-1", emptyMap());
        SchemaAndValues expandedTemplate2 = SchemaAndValues.from("simple-item-2", emptyMap());
        DefaultMappedRecord record =
                new DefaultMappedRecord(
                        Set.of(expandedTemplate1, expandedTemplate2), SchemaAndValues.nop());

        Set<SubscribedItem> routeAll = record.routeAll();
        SubscribedItem autoSubscription1 = Items.subscribedFrom(expandedTemplate1);
        SubscribedItem autoSubscription2 = Items.subscribedFrom(expandedTemplate2);
        assertThat(routeAll).containsExactly(autoSubscription1, autoSubscription2);
=======

        Set<SubscribedItem> routed =
                record.route(
                        SubscribedItems.of(Set.of(matchingItem1, matchingItem2, notMatchingItem)));
        assertThat(routed).containsExactly(matchingItem1, matchingItem2);
>>>>>>> ff5da1dc
    }
}<|MERGE_RESOLUTION|>--- conflicted
+++ resolved
@@ -41,11 +41,7 @@
         assertThat(record.fieldsMap()).containsExactly("field1", "value1");
         assertThat(record.toString())
                 .isEqualTo(
-<<<<<<< HEAD
-                        "MappedRecord [expandedTemplates=[schema-[key=aKey]], fieldsMap=fields-[field1=value1]]");
-=======
                         "MappedRecord (canonicalItemNames=[schema-[key=aKey]], fieldsMap={field1=value1})");
->>>>>>> ff5da1dc
     }
 
     @Test
@@ -73,11 +69,7 @@
                 .containsExactly("field1", "value1", "field2", "value2", "field3", null);
         assertThat(record.toString())
                 .isEqualTo(
-<<<<<<< HEAD
-                        "MappedRecord [expandedTemplates=[schema1-[key=aKey], schema2, schema3-[partition=aPartition,value=aValue]], fieldsMap=fields-[field1=value1,field2=value2,field3=null]]");
-=======
                         "MappedRecord (canonicalItemNames=[schema1-[key=aKey],schema2,schema3-[partition=aPartition,value=aValue]], fieldsMap={field1=value1, field2=value2, field3=null})");
->>>>>>> ff5da1dc
     }
 
     @Test
@@ -85,11 +77,7 @@
         assertThat(DefaultMappedRecord.NOPRecord.canonicalItemNames()).isEmpty();
         assertThat(DefaultMappedRecord.NOPRecord.fieldsMap()).isEmpty();
         assertThat(DefaultMappedRecord.NOPRecord.toString())
-<<<<<<< HEAD
-                .isEqualTo("MappedRecord [expandedTemplates=[], fieldsMap=NOSCHEMA]");
-=======
                 .isEqualTo("MappedRecord (canonicalItemNames=[], fieldsMap={})");
->>>>>>> ff5da1dc
     }
 
     @Test
@@ -136,7 +124,6 @@
         SubscribedItem matchingItem1 = subscribedFrom("simple-item-1");
         SubscribedItem matchingItem2 = subscribedFrom("simple-item-2");
         SubscribedItem notMatchingItem = subscribedFrom("simple-item-3");
-<<<<<<< HEAD
         SubscribedItems subscribedItems = SubscribedItems.create();
         subscribedItems.addItem("simple-item-1", matchingItem1);
         subscribedItems.addItem("simple-item-2", matchingItem2);
@@ -156,12 +143,5 @@
         SubscribedItem autoSubscription1 = Items.subscribedFrom(expandedTemplate1);
         SubscribedItem autoSubscription2 = Items.subscribedFrom(expandedTemplate2);
         assertThat(routeAll).containsExactly(autoSubscription1, autoSubscription2);
-=======
-
-        Set<SubscribedItem> routed =
-                record.route(
-                        SubscribedItems.of(Set.of(matchingItem1, matchingItem2, notMatchingItem)));
-        assertThat(routed).containsExactly(matchingItem1, matchingItem2);
->>>>>>> ff5da1dc
     }
 }