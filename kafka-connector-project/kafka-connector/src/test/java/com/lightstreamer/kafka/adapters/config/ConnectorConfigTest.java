
/*
 * Copyright (C) 2024 Lightstreamer Srl
 *
 * Licensed under the Apache License, Version 2.0 (the "License");
 * you may not use this file except in compliance with the License.
 * You may obtain a copy of the License at
 *
 *      http://www.apache.org/licenses/LICENSE-2.0
 *
 * Unless required by applicable law or agreed to in writing, software
 * distributed under the License is distributed on an "AS IS" BASIS,
 * WITHOUT WARRANTIES OR CONDITIONS OF ANY KIND, either express or implied.
 * See the License for the specific language governing permissions and
 * limitations under the License.
*/

package com.lightstreamer.kafka.adapters.config;

import static com.google.common.truth.Truth.assertThat;
import static com.lightstreamer.kafka.adapters.config.AbstractConfig.ADAPTERS_CONF_ID;
import static com.lightstreamer.kafka.adapters.config.AbstractConfig.ADAPTER_DIR;
import static com.lightstreamer.kafka.adapters.config.BrokerAuthenticationConfigs.PASSWORD;
import static com.lightstreamer.kafka.adapters.config.BrokerAuthenticationConfigs.USERNAME;
import static com.lightstreamer.kafka.adapters.config.ConnectorConfig.AUTHENTICATION_ENABLE;
import static com.lightstreamer.kafka.adapters.config.ConnectorConfig.BOOTSTRAP_SERVERS;
import static com.lightstreamer.kafka.adapters.config.ConnectorConfig.CONSUMER_CLIENT_ID;
import static com.lightstreamer.kafka.adapters.config.ConnectorConfig.CONSUMER_ENABLE_AUTO_COMMIT_CONFIG;
import static com.lightstreamer.kafka.adapters.config.ConnectorConfig.CONSUMER_FETCH_MAX_BYTES_CONFIG;
import static com.lightstreamer.kafka.adapters.config.ConnectorConfig.CONSUMER_FETCH_MAX_WAIT_MS_CONFIG;
import static com.lightstreamer.kafka.adapters.config.ConnectorConfig.CONSUMER_FETCH_MIN_BYTES_CONFIG;
import static com.lightstreamer.kafka.adapters.config.ConnectorConfig.CONSUMER_HEARTBEAT_INTERVAL_MS;
import static com.lightstreamer.kafka.adapters.config.ConnectorConfig.CONSUMER_MAX_POLL_INTERVAL_MS;
import static com.lightstreamer.kafka.adapters.config.ConnectorConfig.CONSUMER_MAX_POLL_RECORDS;
import static com.lightstreamer.kafka.adapters.config.ConnectorConfig.CONSUMER_METADATA_MAX_AGE_CONFIG;
import static com.lightstreamer.kafka.adapters.config.ConnectorConfig.CONSUMER_RECONNECT_BACKOFF_MAX_MS_CONFIG;
import static com.lightstreamer.kafka.adapters.config.ConnectorConfig.CONSUMER_RECONNECT_BACKOFF_MS_CONFIG;
import static com.lightstreamer.kafka.adapters.config.ConnectorConfig.CONSUMER_REQUEST_TIMEOUT_MS_CONFIG;
import static com.lightstreamer.kafka.adapters.config.ConnectorConfig.CONSUMER_SESSION_TIMEOUT_MS;
import static com.lightstreamer.kafka.adapters.config.ConnectorConfig.DATA_ADAPTER_NAME;
import static com.lightstreamer.kafka.adapters.config.ConnectorConfig.ENABLE;
import static com.lightstreamer.kafka.adapters.config.ConnectorConfig.ENCYRPTION_ENABLE;
import static com.lightstreamer.kafka.adapters.config.ConnectorConfig.GROUP_ID;
import static com.lightstreamer.kafka.adapters.config.ConnectorConfig.ITEM_INFO_FIELD;
import static com.lightstreamer.kafka.adapters.config.ConnectorConfig.ITEM_INFO_NAME;
import static com.lightstreamer.kafka.adapters.config.ConnectorConfig.ITEM_TEMPLATE;
import static com.lightstreamer.kafka.adapters.config.ConnectorConfig.LIGHSTREAMER_CLIENT_ID;
import static com.lightstreamer.kafka.adapters.config.ConnectorConfig.RECORD_CONSUME_FROM;
import static com.lightstreamer.kafka.adapters.config.ConnectorConfig.RECORD_CONSUME_WITH_NUM_THREADS;
import static com.lightstreamer.kafka.adapters.config.ConnectorConfig.RECORD_CONSUME_WITH_ORDER_STRATEGY;
import static com.lightstreamer.kafka.adapters.config.ConnectorConfig.RECORD_EXTRACTION_ERROR_HANDLING_STRATEGY;
import static com.lightstreamer.kafka.adapters.config.ConnectorConfig.RECORD_KEY_EVALUATOR_SCHEMA_PATH;
import static com.lightstreamer.kafka.adapters.config.ConnectorConfig.RECORD_KEY_EVALUATOR_SCHEMA_REGISTRY_ENABLE;
import static com.lightstreamer.kafka.adapters.config.ConnectorConfig.RECORD_KEY_EVALUATOR_TYPE;
import static com.lightstreamer.kafka.adapters.config.ConnectorConfig.RECORD_VALUE_EVALUATOR_SCHEMA_PATH;
import static com.lightstreamer.kafka.adapters.config.ConnectorConfig.RECORD_VALUE_EVALUATOR_SCHEMA_REGISTRY_ENABLE;
import static com.lightstreamer.kafka.adapters.config.ConnectorConfig.RECORD_VALUE_EVALUATOR_TYPE;
import static com.lightstreamer.kafka.adapters.config.ConnectorConfig.TOPIC_MAPPING;
import static com.lightstreamer.kafka.adapters.config.SchemaRegistryConfigs.BASIC_AUTHENTICATION_USER_NAME;
import static com.lightstreamer.kafka.adapters.config.SchemaRegistryConfigs.BASIC_AUTHENTICATION_USER_PASSWORD;
import static com.lightstreamer.kafka.adapters.config.SchemaRegistryConfigs.ENABLE_BASIC_AUTHENTICATION;
import static com.lightstreamer.kafka.adapters.config.SchemaRegistryConfigs.HOSTNAME_VERIFICATION_ENANLE;
import static com.lightstreamer.kafka.adapters.config.SchemaRegistryConfigs.KEYSTORE_ENABLE;
import static com.lightstreamer.kafka.adapters.config.SchemaRegistryConfigs.KEYSTORE_PASSWORD;
import static com.lightstreamer.kafka.adapters.config.SchemaRegistryConfigs.KEYSTORE_PATH;
import static com.lightstreamer.kafka.adapters.config.SchemaRegistryConfigs.KEYSTORE_TYPE;
import static com.lightstreamer.kafka.adapters.config.SchemaRegistryConfigs.KEY_PASSWORD;
import static com.lightstreamer.kafka.adapters.config.SchemaRegistryConfigs.SSL_CIPHER_SUITES;
import static com.lightstreamer.kafka.adapters.config.SchemaRegistryConfigs.SSL_ENABLED_PROTOCOLS;
import static com.lightstreamer.kafka.adapters.config.SchemaRegistryConfigs.SSL_PROTOCOL;
import static com.lightstreamer.kafka.adapters.config.SchemaRegistryConfigs.TRUSTSTORE_PASSWORD;
import static com.lightstreamer.kafka.adapters.config.SchemaRegistryConfigs.TRUSTSTORE_PATH;
import static com.lightstreamer.kafka.adapters.config.SchemaRegistryConfigs.TRUSTSTORE_TYPE;
import static com.lightstreamer.kafka.adapters.config.SchemaRegistryConfigs.URL;
import static com.lightstreamer.kafka.adapters.config.specs.ConfigTypes.EvaluatorType.STRING;
import static com.lightstreamer.kafka.adapters.config.specs.ConfigTypes.RecordConsumeFrom.EARLIEST;
import static com.lightstreamer.kafka.adapters.config.specs.ConfigTypes.RecordErrorHandlingStrategy.FORCE_UNSUBSCRIPTION;
import static com.lightstreamer.kafka.adapters.config.specs.ConfigTypes.RecordErrorHandlingStrategy.IGNORE_AND_CONTINUE;
import static com.lightstreamer.kafka.adapters.config.specs.ConfigTypes.SslProtocol.TLSv12;
import static com.lightstreamer.kafka.adapters.config.specs.ConfigTypes.SslProtocol.TLSv13;

import static io.confluent.kafka.schemaregistry.client.SchemaRegistryClientConfig.BASIC_AUTH_CREDENTIALS_SOURCE;
import static io.confluent.kafka.schemaregistry.client.SchemaRegistryClientConfig.USER_INFO_CONFIG;

import static org.junit.Assert.assertThrows;
import static org.junit.jupiter.api.Assertions.assertDoesNotThrow;

import com.lightstreamer.kafka.adapters.config.specs.ConfigTypes.EvaluatorType;
import com.lightstreamer.kafka.adapters.config.specs.ConfigTypes.RecordConsumeWithOrderStrategy;
import com.lightstreamer.kafka.adapters.config.specs.ConfigTypes.SaslMechanism;
import com.lightstreamer.kafka.adapters.config.specs.ConfigsSpec;
import com.lightstreamer.kafka.adapters.config.specs.ConfigsSpec.ConfParameter;
import com.lightstreamer.kafka.adapters.config.specs.ConfigsSpec.ConfType;
import com.lightstreamer.kafka.common.config.ConfigException;
import com.lightstreamer.kafka.common.config.FieldConfigs;
import com.lightstreamer.kafka.common.config.TopicConfigurations.TopicMappingConfig;
import com.lightstreamer.kafka.common.expressions.Expressions;
import com.lightstreamer.kafka.common.expressions.Expressions.TemplateExpression;
import com.lightstreamer.kafka.test_utils.ConnectorConfigProvider;

import org.apache.kafka.clients.CommonClientConfigs;
import org.apache.kafka.clients.consumer.ConsumerConfig;
import org.apache.kafka.common.config.SaslConfigs;
import org.apache.kafka.common.config.SslConfigs;
import org.apache.kafka.common.security.auth.SecurityProtocol;
import org.junit.function.ThrowingRunnable;
import org.junit.jupiter.api.BeforeEach;
import org.junit.jupiter.api.Test;
import org.junit.jupiter.params.ParameterizedTest;
import org.junit.jupiter.params.provider.MethodSource;
import org.junit.jupiter.params.provider.ValueSource;

import java.io.IOException;
import java.nio.file.Files;
import java.nio.file.Path;
import java.util.Collections;
import java.util.HashMap;
import java.util.List;
import java.util.Map;
import java.util.Properties;
import java.util.stream.Stream;

public class ConnectorConfigTest {

    private Path adapterDir;

    private Path keySchemaFile;
    private Path valueSchemaFile;

    private Path trustStoreFile;
    private Path keyStoreFile;

    private Path keyTabFile;

    @BeforeEach
    public void before() throws IOException {
        adapterDir = Files.createTempDirectory("adapter_dir");
        keySchemaFile = Files.createTempFile(adapterDir, "key-schema-", ".avsc");
        valueSchemaFile = Files.createTempFile(adapterDir, "value-schema-", ".avsc");
        trustStoreFile = Files.createTempFile(adapterDir, "truststore", ".jks");
        keyStoreFile = Files.createTempFile(adapterDir, "keystore", ".jks");
        keyTabFile = Files.createTempFile(adapterDir, "keytabFile", ".keytab");
    }

    @Test
    public void shouldReturnConfigSpec() {
        ConfigsSpec configSpec = ConnectorConfig.configSpec();

        ConfParameter adapterConfId = configSpec.getParameter(ADAPTERS_CONF_ID);
        assertThat(adapterConfId.name()).isEqualTo(ADAPTERS_CONF_ID);
        assertThat(adapterConfId.required()).isTrue();
        assertThat(adapterConfId.multiple()).isFalse();
        assertThat(adapterConfId.mutable()).isTrue();
        assertThat(adapterConfId.defaultValue()).isNull();
        assertThat(adapterConfId.type()).isEqualTo(ConfType.TEXT);

        ConfParameter adapterDir = configSpec.getParameter(ADAPTER_DIR);
        assertThat(adapterDir.name()).isEqualTo(ADAPTER_DIR);
        assertThat(adapterDir.required()).isTrue();
        assertThat(adapterDir.multiple()).isFalse();
        assertThat(adapterDir.mutable()).isTrue();
        assertThat(adapterDir.defaultValue()).isNull();
        assertThat(adapterDir.type()).isEqualTo(ConfType.DIRECTORY);

        ConfParameter dataAdapterName = configSpec.getParameter(DATA_ADAPTER_NAME);
        assertThat(dataAdapterName.name()).isEqualTo(DATA_ADAPTER_NAME);
        assertThat(dataAdapterName.required()).isTrue();
        assertThat(dataAdapterName.multiple()).isFalse();
        assertThat(dataAdapterName.mutable()).isTrue();
        assertThat(dataAdapterName.defaultValue()).isNull();
        assertThat(dataAdapterName.type()).isEqualTo(ConfType.TEXT);

        ConfParameter enabled = configSpec.getParameter(ENABLE);
        assertThat(enabled.name()).isEqualTo(ENABLE);
        assertThat(enabled.required()).isFalse();
        assertThat(enabled.multiple()).isFalse();
        assertThat(enabled.mutable()).isTrue();
        assertThat(enabled.defaultValue()).isEqualTo("true");
        assertThat(enabled.type()).isEqualTo(ConfType.BOOL);

        ConfParameter bootStrapServers = configSpec.getParameter(BOOTSTRAP_SERVERS);
        assertThat(bootStrapServers.name()).isEqualTo(BOOTSTRAP_SERVERS);
        assertThat(bootStrapServers.required()).isTrue();
        assertThat(bootStrapServers.multiple()).isFalse();
        assertThat(bootStrapServers.mutable()).isTrue();
        assertThat(bootStrapServers.defaultValue()).isNull();
        assertThat(bootStrapServers.type()).isEqualTo(ConfType.HOST_LIST);

        ConfParameter groupId = configSpec.getParameter(GROUP_ID);
        assertThat(groupId.name()).isEqualTo(GROUP_ID);
        assertThat(groupId.required()).isFalse();
        assertThat(groupId.multiple()).isFalse();
        assertThat(groupId.mutable()).isTrue();
        assertThat(groupId.defaultValue()).isNotNull();
        assertThat(groupId.type()).isEqualTo(ConfType.TEXT);

        ConfParameter itemTemplate = configSpec.getParameter(ITEM_TEMPLATE);
        assertThat(itemTemplate.name()).isEqualTo(ITEM_TEMPLATE);
        assertThat(itemTemplate.required()).isFalse();
        assertThat(itemTemplate.multiple()).isTrue();
        assertThat(itemTemplate.suffix()).isNull();
        assertThat(itemTemplate.mutable()).isTrue();
        assertThat(itemTemplate.defaultValue()).isNull();
        assertThat(itemTemplate.type()).isEqualTo(ConfType.TEXT);

        ConfParameter topicMapping = configSpec.getParameter(TOPIC_MAPPING);
        assertThat(topicMapping.name()).isEqualTo(TOPIC_MAPPING);
        assertThat(topicMapping.required()).isTrue();
        assertThat(topicMapping.multiple()).isTrue();
        assertThat(topicMapping.suffix()).isEqualTo("to");
        assertThat(topicMapping.mutable()).isTrue();
        assertThat(topicMapping.defaultValue()).isNull();
        assertThat(topicMapping.type()).isEqualTo(ConfType.TEXT_LIST);

        ConfParameter mapRegExEnable = configSpec.getParameter(ConnectorConfig.MAP_REG_EX_ENABLE);
        assertThat(mapRegExEnable.name()).isEqualTo(ConnectorConfig.MAP_REG_EX_ENABLE);
        assertThat(mapRegExEnable.required()).isFalse();
        assertThat(mapRegExEnable.multiple()).isFalse();
        assertThat(mapRegExEnable.suffix()).isNull();
        assertThat(mapRegExEnable.mutable()).isTrue();
        assertThat(mapRegExEnable.defaultValue()).isEqualTo("false");
        assertThat(mapRegExEnable.type()).isEqualTo(ConfType.BOOL);

        ConfParameter fieldMapping = configSpec.getParameter(ConnectorConfig.FIELD_MAPPING);
        assertThat(fieldMapping.name()).isEqualTo(ConnectorConfig.FIELD_MAPPING);
        assertThat(fieldMapping.required()).isTrue();
        assertThat(fieldMapping.multiple()).isTrue();
        assertThat(fieldMapping.suffix()).isNull();
        assertThat(fieldMapping.mutable()).isTrue();
        assertThat(fieldMapping.defaultValue()).isNull();
        assertThat(fieldMapping.type()).isEqualTo(ConfType.TEXT);

        ConfParameter fieldsSkipFailedMappingEnable =
                configSpec.getParameter(ConnectorConfig.FIELDS_SKIP_FAILED_MAPPING_ENABLE);
        assertThat(fieldsSkipFailedMappingEnable.name())
                .isEqualTo(ConnectorConfig.FIELDS_SKIP_FAILED_MAPPING_ENABLE);
        assertThat(fieldsSkipFailedMappingEnable.required()).isFalse();
        assertThat(fieldsSkipFailedMappingEnable.multiple()).isFalse();
        assertThat(fieldsSkipFailedMappingEnable.suffix()).isNull();
        assertThat(fieldsSkipFailedMappingEnable.mutable()).isTrue();
        assertThat(fieldsSkipFailedMappingEnable.defaultValue()).isEqualTo("false");
        assertThat(fieldsSkipFailedMappingEnable.type()).isEqualTo(ConfType.BOOL);

        ConfParameter keyEvaluatorType = configSpec.getParameter(RECORD_KEY_EVALUATOR_TYPE);
        assertThat(keyEvaluatorType.name()).isEqualTo(RECORD_KEY_EVALUATOR_TYPE);
        assertThat(keyEvaluatorType.required()).isFalse();
        assertThat(keyEvaluatorType.multiple()).isFalse();
        assertThat(keyEvaluatorType.mutable()).isTrue();
        assertThat(keyEvaluatorType.defaultValue()).isEqualTo("STRING");
        assertThat(keyEvaluatorType.type()).isEqualTo(ConfType.EVALUATOR);

        ConfParameter keySchemaFile = configSpec.getParameter(RECORD_KEY_EVALUATOR_SCHEMA_PATH);
        assertThat(keySchemaFile.name()).isEqualTo(RECORD_KEY_EVALUATOR_SCHEMA_PATH);
        assertThat(keySchemaFile.required()).isFalse();
        assertThat(keySchemaFile.multiple()).isFalse();
        assertThat(keySchemaFile.mutable()).isTrue();
        assertThat(keySchemaFile.defaultValue()).isNull();
        assertThat(keySchemaFile.type()).isEqualTo(ConfType.FILE);

        ConfParameter schemaRegistryEnabledForKey =
                configSpec.getParameter(RECORD_KEY_EVALUATOR_SCHEMA_REGISTRY_ENABLE);
        assertThat(schemaRegistryEnabledForKey.name())
                .isEqualTo(RECORD_KEY_EVALUATOR_SCHEMA_REGISTRY_ENABLE);
        assertThat(schemaRegistryEnabledForKey.required()).isFalse();
        assertThat(schemaRegistryEnabledForKey.multiple()).isFalse();
        assertThat(schemaRegistryEnabledForKey.mutable()).isTrue();
        assertThat(schemaRegistryEnabledForKey.defaultValue()).isEqualTo("false");
        assertThat(schemaRegistryEnabledForKey.type()).isEqualTo(ConfType.BOOL);

        ConfParameter valueEvaluatorType = configSpec.getParameter(RECORD_VALUE_EVALUATOR_TYPE);
        assertThat(valueEvaluatorType.name()).isEqualTo(RECORD_VALUE_EVALUATOR_TYPE);
        assertThat(valueEvaluatorType.required()).isFalse();
        assertThat(valueEvaluatorType.multiple()).isFalse();
        assertThat(valueEvaluatorType.mutable()).isTrue();
        assertThat(valueEvaluatorType.defaultValue()).isEqualTo("STRING");
        assertThat(valueEvaluatorType.type()).isEqualTo(ConfType.EVALUATOR);

        ConfParameter valueSchemaFile = configSpec.getParameter(RECORD_VALUE_EVALUATOR_SCHEMA_PATH);
        assertThat(valueSchemaFile.name()).isEqualTo(RECORD_VALUE_EVALUATOR_SCHEMA_PATH);
        assertThat(valueSchemaFile.required()).isFalse();
        assertThat(valueSchemaFile.multiple()).isFalse();
        assertThat(valueSchemaFile.mutable()).isTrue();
        assertThat(valueSchemaFile.defaultValue()).isNull();
        assertThat(valueSchemaFile.type()).isEqualTo(ConfType.FILE);

        ConfParameter schemaRegistryEnabledForValue =
                configSpec.getParameter(RECORD_VALUE_EVALUATOR_SCHEMA_REGISTRY_ENABLE);
        assertThat(schemaRegistryEnabledForValue.name())
                .isEqualTo(RECORD_VALUE_EVALUATOR_SCHEMA_REGISTRY_ENABLE);
        assertThat(schemaRegistryEnabledForValue.required()).isFalse();
        assertThat(schemaRegistryEnabledForValue.multiple()).isFalse();
        assertThat(schemaRegistryEnabledForValue.mutable()).isTrue();
        assertThat(schemaRegistryEnabledForValue.defaultValue()).isEqualTo("false");
        assertThat(schemaRegistryEnabledForValue.type()).isEqualTo(ConfType.BOOL);

        ConfParameter itemInfoName = configSpec.getParameter(ITEM_INFO_NAME);
        assertThat(itemInfoName.name()).isEqualTo(ITEM_INFO_NAME);
        assertThat(itemInfoName.required()).isFalse();
        assertThat(itemInfoName.multiple()).isFalse();
        assertThat(itemInfoName.mutable()).isTrue();
        assertThat(itemInfoName.defaultValue()).isEqualTo("INFO");
        assertThat(itemInfoName.type()).isEqualTo(ConfType.TEXT);

        ConfParameter itemInfoField = configSpec.getParameter(ITEM_INFO_FIELD);
        assertThat(itemInfoField.name()).isEqualTo(ITEM_INFO_FIELD);
        assertThat(itemInfoField.required()).isFalse();
        assertThat(itemInfoField.multiple()).isFalse();
        assertThat(itemInfoField.mutable()).isTrue();
        assertThat(itemInfoField.defaultValue()).isEqualTo("MSG");
        assertThat(itemInfoField.type()).isEqualTo(ConfType.TEXT);

        ConfParameter recordExtrationErrorHandling =
                configSpec.getParameter(RECORD_EXTRACTION_ERROR_HANDLING_STRATEGY);
        assertThat(recordExtrationErrorHandling.name())
                .isEqualTo(RECORD_EXTRACTION_ERROR_HANDLING_STRATEGY);
        assertThat(recordExtrationErrorHandling.required()).isFalse();
        assertThat(recordExtrationErrorHandling.multiple()).isFalse();
        assertThat(recordExtrationErrorHandling.mutable()).isTrue();
        assertThat(recordExtrationErrorHandling.defaultValue()).isEqualTo("IGNORE_AND_CONTINUE");
        assertThat(recordExtrationErrorHandling.type()).isEqualTo(ConfType.ERROR_STRATEGY);

        ConfParameter recordConsumeWithOrderStrategy =
                configSpec.getParameter(RECORD_CONSUME_WITH_ORDER_STRATEGY);
        assertThat(recordConsumeWithOrderStrategy.name())
                .isEqualTo(RECORD_CONSUME_WITH_ORDER_STRATEGY);
        assertThat(recordConsumeWithOrderStrategy.required()).isFalse();
        assertThat(recordConsumeWithOrderStrategy.multiple()).isFalse();
        assertThat(recordConsumeWithOrderStrategy.mutable()).isTrue();
        assertThat(recordConsumeWithOrderStrategy.defaultValue()).isEqualTo("ORDER_BY_PARTITION");
        assertThat(recordConsumeWithOrderStrategy.type()).isEqualTo(ConfType.ORDER_STRATEGY);

        ConfParameter recordConsumeWithThreadsNumber =
                configSpec.getParameter(RECORD_CONSUME_WITH_NUM_THREADS);
        assertThat(recordConsumeWithThreadsNumber.name())
                .isEqualTo(RECORD_CONSUME_WITH_NUM_THREADS);
        assertThat(recordConsumeWithThreadsNumber.required()).isFalse();
        assertThat(recordConsumeWithThreadsNumber.multiple()).isFalse();
        assertThat(recordConsumeWithThreadsNumber.mutable()).isTrue();
        assertThat(recordConsumeWithThreadsNumber.defaultValue()).isEqualTo("1");
        assertThat(recordConsumeWithThreadsNumber.type()).isEqualTo(ConfType.THREADS);

        ConfParameter enableAutoCommit =
                configSpec.getParameter(CONSUMER_ENABLE_AUTO_COMMIT_CONFIG);
        assertThat(enableAutoCommit.name()).isEqualTo(CONSUMER_ENABLE_AUTO_COMMIT_CONFIG);
        assertThat(enableAutoCommit.required()).isFalse();
        assertThat(enableAutoCommit.multiple()).isFalse();
        assertThat(enableAutoCommit.mutable()).isFalse();
        assertThat(enableAutoCommit.defaultValue()).isEqualTo("false");
        assertThat(enableAutoCommit.type()).isEqualTo(ConfType.BOOL);

        ConfParameter encryptionEnabed = configSpec.getParameter(ENCYRPTION_ENABLE);
        assertThat(encryptionEnabed.name()).isEqualTo(ENCYRPTION_ENABLE);
        assertThat(encryptionEnabed.required()).isFalse();
        assertThat(encryptionEnabed.multiple()).isFalse();
        assertThat(encryptionEnabed.mutable()).isTrue();
        assertThat(encryptionEnabed.defaultValue()).isEqualTo("false");
        assertThat(encryptionEnabed.type()).isEqualTo(ConfType.BOOL);

        ConfParameter authenticationEnabled = configSpec.getParameter(AUTHENTICATION_ENABLE);
        assertThat(authenticationEnabled.name()).isEqualTo(AUTHENTICATION_ENABLE);
        assertThat(authenticationEnabled.required()).isFalse();
        assertThat(authenticationEnabled.multiple()).isFalse();
        assertThat(authenticationEnabled.mutable()).isTrue();
        assertThat(authenticationEnabled.defaultValue()).isEqualTo("false");
        assertThat(authenticationEnabled.type()).isEqualTo(ConfType.BOOL);

        ConfParameter consumeEventsFrom = configSpec.getParameter(RECORD_CONSUME_FROM);
        assertThat(consumeEventsFrom.name()).isEqualTo(RECORD_CONSUME_FROM);
        assertThat(consumeEventsFrom.required()).isFalse();
        assertThat(consumeEventsFrom.multiple()).isFalse();
        assertThat(consumeEventsFrom.mutable()).isTrue();
        assertThat(consumeEventsFrom.defaultValue()).isEqualTo("LATEST");
        assertThat(consumeEventsFrom.type()).isEqualTo(ConfType.CONSUME_FROM);

        ConfParameter clientId = configSpec.getParameter(CONSUMER_CLIENT_ID);
        assertThat(clientId.name()).isEqualTo(CONSUMER_CLIENT_ID);
        assertThat(clientId.required()).isFalse();
        assertThat(clientId.multiple()).isFalse();
        assertThat(clientId.mutable()).isFalse();
        assertThat(clientId.defaultValue()).isEqualTo("");
        assertThat(clientId.type()).isEqualTo(ConfType.TEXT);

        ConfParameter enableAutoCommitConfig =
                configSpec.getParameter(CONSUMER_ENABLE_AUTO_COMMIT_CONFIG);
        assertThat(enableAutoCommitConfig.name()).isEqualTo(CONSUMER_ENABLE_AUTO_COMMIT_CONFIG);
        assertThat(enableAutoCommitConfig.required()).isFalse();
        assertThat(enableAutoCommitConfig.multiple()).isFalse();
        assertThat(enableAutoCommitConfig.mutable()).isFalse();
        assertThat(enableAutoCommitConfig.defaultValue()).isEqualTo("false");
        assertThat(enableAutoCommitConfig.type()).isEqualTo(ConfType.BOOL);

        ConfParameter reconnectBackoffMaxMs =
                configSpec.getParameter(CONSUMER_RECONNECT_BACKOFF_MAX_MS_CONFIG);
        assertThat(reconnectBackoffMaxMs.name())
                .isEqualTo(CONSUMER_RECONNECT_BACKOFF_MAX_MS_CONFIG);
        assertThat(reconnectBackoffMaxMs.required()).isFalse();
        assertThat(reconnectBackoffMaxMs.multiple()).isFalse();
        assertThat(reconnectBackoffMaxMs.mutable()).isTrue();
        assertThat(reconnectBackoffMaxMs.defaultValue()).isNull();
        assertThat(reconnectBackoffMaxMs.type()).isEqualTo(ConfType.INT);

        ConfParameter reconnectBackoffMs =
                configSpec.getParameter(CONSUMER_RECONNECT_BACKOFF_MS_CONFIG);
        assertThat(reconnectBackoffMs.name()).isEqualTo(CONSUMER_RECONNECT_BACKOFF_MS_CONFIG);
        assertThat(reconnectBackoffMs.required()).isFalse();
        assertThat(reconnectBackoffMs.multiple()).isFalse();
        assertThat(reconnectBackoffMs.mutable()).isTrue();
        assertThat(reconnectBackoffMs.defaultValue()).isNull();
        assertThat(reconnectBackoffMs.type()).isEqualTo(ConfType.INT);

        ConfParameter fetchMinBytes = configSpec.getParameter(CONSUMER_FETCH_MIN_BYTES_CONFIG);
        assertThat(fetchMinBytes.name()).isEqualTo(CONSUMER_FETCH_MIN_BYTES_CONFIG);
        assertThat(fetchMinBytes.required()).isFalse();
        assertThat(fetchMinBytes.multiple()).isFalse();
        assertThat(fetchMinBytes.mutable()).isTrue();
        assertThat(fetchMinBytes.defaultValue()).isNull();
        assertThat(fetchMinBytes.type()).isEqualTo(ConfType.INT);

        ConfParameter fetchMaxBytes = configSpec.getParameter(CONSUMER_FETCH_MAX_BYTES_CONFIG);
        assertThat(fetchMaxBytes.name()).isEqualTo(CONSUMER_FETCH_MAX_BYTES_CONFIG);
        assertThat(fetchMaxBytes.required()).isFalse();
        assertThat(fetchMaxBytes.multiple()).isFalse();
        assertThat(fetchMaxBytes.mutable()).isTrue();
        assertThat(fetchMaxBytes.defaultValue()).isNull();
        assertThat(fetchMaxBytes.type()).isEqualTo(ConfType.INT);

        ConfParameter fetchMaxWaitMs = configSpec.getParameter(CONSUMER_FETCH_MAX_WAIT_MS_CONFIG);
        assertThat(fetchMaxWaitMs.name()).isEqualTo(CONSUMER_FETCH_MAX_WAIT_MS_CONFIG);
        assertThat(fetchMaxWaitMs.required()).isFalse();
        assertThat(fetchMaxWaitMs.multiple()).isFalse();
        assertThat(fetchMaxWaitMs.mutable()).isTrue();
        assertThat(fetchMaxWaitMs.defaultValue()).isNull();
        assertThat(fetchMaxWaitMs.type()).isEqualTo(ConfType.INT);

        ConfParameter maxPollRecords = configSpec.getParameter(CONSUMER_MAX_POLL_RECORDS);
        assertThat(maxPollRecords.name()).isEqualTo(CONSUMER_MAX_POLL_RECORDS);
        assertThat(maxPollRecords.required()).isFalse();
        assertThat(maxPollRecords.multiple()).isFalse();
        assertThat(maxPollRecords.mutable()).isTrue();
        assertThat(maxPollRecords.defaultValue()).isNull();
        assertThat(maxPollRecords.type()).isEqualTo(ConfType.INT);

        ConfParameter heartBeatIntervalMs = configSpec.getParameter(CONSUMER_HEARTBEAT_INTERVAL_MS);
        assertThat(heartBeatIntervalMs.name()).isEqualTo(CONSUMER_HEARTBEAT_INTERVAL_MS);
        assertThat(heartBeatIntervalMs.required()).isFalse();
        assertThat(heartBeatIntervalMs.multiple()).isFalse();
        assertThat(heartBeatIntervalMs.mutable()).isTrue();
        assertThat(heartBeatIntervalMs.defaultValue()).isNull();
        assertThat(heartBeatIntervalMs.type()).isEqualTo(ConfType.INT);

        ConfParameter sessionTimeoutMs = configSpec.getParameter(CONSUMER_SESSION_TIMEOUT_MS);
        assertThat(sessionTimeoutMs.name()).isEqualTo(CONSUMER_SESSION_TIMEOUT_MS);
        assertThat(sessionTimeoutMs.required()).isFalse();
        assertThat(sessionTimeoutMs.multiple()).isFalse();
        assertThat(sessionTimeoutMs.mutable()).isTrue();
        assertThat(sessionTimeoutMs.defaultValue()).isNull();
        assertThat(sessionTimeoutMs.type()).isEqualTo(ConfType.INT);

        ConfParameter maxPollIntervalMs = configSpec.getParameter(CONSUMER_MAX_POLL_INTERVAL_MS);
        assertThat(maxPollIntervalMs.name()).isEqualTo(CONSUMER_MAX_POLL_INTERVAL_MS);
        assertThat(maxPollIntervalMs.required()).isFalse();
        assertThat(maxPollIntervalMs.multiple()).isFalse();
        assertThat(maxPollIntervalMs.mutable()).isFalse();
        assertThat(maxPollIntervalMs.defaultValue()).isEqualTo("5000");
        assertThat(maxPollIntervalMs.type()).isEqualTo(ConfType.INT);

        ConfParameter metadatMaxAge = configSpec.getParameter(CONSUMER_METADATA_MAX_AGE_CONFIG);
        assertThat(metadatMaxAge.name()).isEqualTo(CONSUMER_METADATA_MAX_AGE_CONFIG);
        assertThat(metadatMaxAge.required()).isFalse();
        assertThat(metadatMaxAge.multiple()).isFalse();
        assertThat(metadatMaxAge.mutable()).isFalse();
        assertThat(metadatMaxAge.defaultValue()).isEqualTo("250");
        assertThat(metadatMaxAge.type()).isEqualTo(ConfType.INT);

        ConfParameter requestTimeoutMs =
                configSpec.getParameter(CONSUMER_REQUEST_TIMEOUT_MS_CONFIG);
        assertThat(requestTimeoutMs.name()).isEqualTo(CONSUMER_REQUEST_TIMEOUT_MS_CONFIG);
        assertThat(requestTimeoutMs.required()).isFalse();
        assertThat(requestTimeoutMs.multiple()).isFalse();
        assertThat(requestTimeoutMs.mutable()).isFalse();
        assertThat(requestTimeoutMs.defaultValue()).isEqualTo("30000");
        assertThat(requestTimeoutMs.type()).isEqualTo(ConfType.INT);
    }

    private Map<String, String> standardParameters() {
        Map<String, String> standardParams = new HashMap<>();
        standardParams.put(BOOTSTRAP_SERVERS, "server:8080,server:8081");
        standardParams.put(RECORD_VALUE_EVALUATOR_TYPE, "STRING");
        standardParams.put(
                RECORD_VALUE_EVALUATOR_SCHEMA_PATH, valueSchemaFile.getFileName().toString());
        standardParams.put(RECORD_KEY_EVALUATOR_TYPE, "JSON");
        standardParams.put(
                ConnectorConfig.RECORD_KEY_EVALUATOR_SCHEMA_PATH,
                keySchemaFile.getFileName().toString());
        standardParams.put(ConnectorConfig.ITEM_INFO_NAME, "INFO_ITEM");
        standardParams.put(ConnectorConfig.ITEM_INFO_FIELD, "INFO_FIELD");
        standardParams.put(ConnectorConfig.ADAPTERS_CONF_ID, "KAFKA");
        standardParams.put(ConnectorConfig.DATA_ADAPTER_NAME, "CONNECTOR");
        standardParams.put(ConnectorConfig.CONSUMER_CLIENT_ID, "a.client.id"); // Unmodifiable
        standardParams.put(ConnectorConfig.CONSUMER_FETCH_MAX_BYTES_CONFIG, "100");
        standardParams.put(ConnectorConfig.CONSUMER_FETCH_MAX_WAIT_MS_CONFIG, "200");
        standardParams.put(ConnectorConfig.CONSUMER_FETCH_MIN_BYTES_CONFIG, "300");
        standardParams.put(ConnectorConfig.CONSUMER_RECONNECT_BACKOFF_MAX_MS_CONFIG, "400");
        standardParams.put(ConnectorConfig.CONSUMER_RECONNECT_BACKOFF_MS_CONFIG, "500");
        standardParams.put(CONSUMER_HEARTBEAT_INTERVAL_MS, "600");
        standardParams.put(ConnectorConfig.CONSUMER_MAX_POLL_RECORDS, "700");
        standardParams.put(CONSUMER_SESSION_TIMEOUT_MS, "800");
        standardParams.put(CONSUMER_MAX_POLL_INTERVAL_MS, "2000"); // Unmodifiable
        standardParams.put(CONSUMER_METADATA_MAX_AGE_CONFIG, "250"); // Unmodifiable
        standardParams.put(
                ConnectorConfig.CONSUMER_DEFAULT_API_TIMEOUT_MS_CONFIG, "1000"); // Unmodifiable
        standardParams.put(CONSUMER_REQUEST_TIMEOUT_MS_CONFIG, "15000"); // Unmodifiable
        standardParams.put("item-template.template1", "template1-#{v=VALUE}");
        standardParams.put("item-template.template2", "template2-#{v=OFFSET}");
        standardParams.put("map.topic1.to", "template1");
        standardParams.put("map.topic2.to", "template2");
        standardParams.put("field.fieldName1", "#{VALUE.bar}");
        return standardParams;
    }

    private Map<String, String> encryptionParameters() {
        Map<String, String> encryptionParams = new HashMap<>();
        encryptionParams.put(ENCYRPTION_ENABLE, "true");
        return encryptionParams;
    }

    private Map<String, String> kesytoreParameters() {
        Map<String, String> keystoreParams = new HashMap<>();
        keystoreParams.put(EncryptionConfigs.ENABLE_MTLS, "true");
        keystoreParams.put(EncryptionConfigs.KEYSTORE_PATH, keyStoreFile.getFileName().toString());
        return keystoreParams;
    }

    private Map<String, String> authenticationParameters() {
        Map<String, String> authParams = new HashMap<>();
        authParams.put(AUTHENTICATION_ENABLE, "true");
        authParams.put(USERNAME, "sasl-username");
        authParams.put(PASSWORD, "sasl-password");
        return authParams;
    }

    @Test
    public void shouldSpecifyRequiredParams() {
        ConfigException ce =
                assertThrows(
                        ConfigException.class, () -> new ConnectorConfig(Collections.emptyMap()));
        assertThat(ce.getMessage())
                .isEqualTo("Missing required parameter [%s]".formatted(ADAPTERS_CONF_ID));

        Map<String, String> params = new HashMap<>();

        params.put(ADAPTERS_CONF_ID, "");
        ce = assertThrows(ConfigException.class, () -> new ConnectorConfig(params));
        assertThat(ce.getMessage())
                .isEqualTo("Specify a valid value for parameter [%s]".formatted(ADAPTERS_CONF_ID));

        params.put(ADAPTERS_CONF_ID, "adapters_conf_id");
        ce = assertThrows(ConfigException.class, () -> new ConnectorConfig(params));
        assertThat(ce.getMessage())
                .isEqualTo("Missing required parameter [%s]".formatted(ADAPTER_DIR));

        params.put(ADAPTER_DIR, "");
        ce = assertThrows(ConfigException.class, () -> new ConnectorConfig(params));
        assertThat(ce.getMessage())
                .isEqualTo("Specify a valid value for parameter [%s]".formatted(ADAPTER_DIR));

        params.put(ADAPTER_DIR, "non-existing-directory");
        ce = assertThrows(ConfigException.class, () -> new ConnectorConfig(params));
        assertThat(ce.getMessage())
                .isEqualTo(
                        "Not found directory [non-existing-directory] specified in [%s]"
                                .formatted(ADAPTER_DIR));

        params.put(ADAPTER_DIR, adapterDir.toString());
        ce = assertThrows(ConfigException.class, () -> new ConnectorConfig(params));
        assertThat(ce.getMessage())
                .isEqualTo("Missing required parameter [%s]".formatted(DATA_ADAPTER_NAME));

        params.put(DATA_ADAPTER_NAME, "");
        ce = assertThrows(ConfigException.class, () -> new ConnectorConfig(params));
        assertThat(ce.getMessage())
                .isEqualTo("Specify a valid value for parameter [%s]".formatted(DATA_ADAPTER_NAME));

        params.put(DATA_ADAPTER_NAME, "data_provider_name");
        ce = assertThrows(ConfigException.class, () -> new ConnectorConfig(params));
        assertThat(ce.getMessage())
                .isEqualTo("Missing required parameter [%s]".formatted(BOOTSTRAP_SERVERS));

        params.put(BOOTSTRAP_SERVERS, "");
        ce = assertThrows(ConfigException.class, () -> new ConnectorConfig(params));
        assertThat(ce.getMessage())
                .isEqualTo("Specify a valid value for parameter [%s]".formatted(BOOTSTRAP_SERVERS));

        // Trailing "," not allowed
        params.put(BOOTSTRAP_SERVERS, "server:8080,");
        ce = assertThrows(ConfigException.class, () -> new ConnectorConfig(params));
        assertThat(ce.getMessage())
                .isEqualTo("Specify a valid value for parameter [%s]".formatted(BOOTSTRAP_SERVERS));

        params.put(BOOTSTRAP_SERVERS, "server:8080");
        ce = assertThrows(ConfigException.class, () -> new ConnectorConfig(params));
        assertThat(ce.getMessage()).isEqualTo("Specify at least one parameter [map.<...>.to]");

        params.put("map.to", "");
        ce = assertThrows(ConfigException.class, () -> new ConnectorConfig(params));
        assertThat(ce.getMessage()).isEqualTo("Specify a valid parameter [map.<...>.to]");
        params.remove("map.to");

        params.put("map.topic.to", "");
        ce = assertThrows(ConfigException.class, () -> new ConnectorConfig(params));
        assertThat(ce.getMessage()).isEqualTo("Specify a valid value for parameter [map.topic.to]");

        // Trailing "," not allowed
        params.put("map.topic.to", "item1,");
        ce = assertThrows(ConfigException.class, () -> new ConnectorConfig(params));
        assertThat(ce.getMessage()).isEqualTo("Specify a valid value for parameter [map.topic.to]");

        params.put("map.topic.to", "aTemplate");
        ce = assertThrows(ConfigException.class, () -> new ConnectorConfig(params));
        assertThat(ce.getMessage()).isEqualTo("Specify at least one parameter [field.<...>]");

        params.put("field.", "");
        ce = assertThrows(ConfigException.class, () -> new ConnectorConfig(params));
        assertThat(ce.getMessage()).isEqualTo("Specify a valid parameter [field.<...>]");
        params.remove("field.");

        params.put("field.field1", "");
        ce = assertThrows(ConfigException.class, () -> new ConnectorConfig(params));
        assertThat(ce.getMessage()).isEqualTo("Specify a valid value for parameter [field.field1]");

        params.put("field.field1", "#{}");
        ce = assertThrows(ConfigException.class, () -> new ConnectorConfig(params));
        assertThat(ce.getMessage())
                .isEqualTo(
                        "Found the invalid expression [#{}] while evaluating [field1]: <Invalid expression>");

        params.put("field.field1", "#{VALUE}");
        assertDoesNotThrow(() -> new ConnectorConfig(params));
    }

    @Test
    public void shouldRetrieveConfiguration() {
        ConnectorConfig config =
                ConnectorConfig.newConfig(adapterDir.toFile(), standardParameters());
        Map<String, String> configuration = config.configuration();
        assertThat(configuration).isNotEmpty();
    }

    @Test
    public void shouldRetrieveBaseConsumerProperties() {
        ConnectorConfig config =
                ConnectorConfig.newConfig(adapterDir.toFile(), standardParameters());
        Properties baseConsumerProps = config.baseConsumerProps();
        assertThat(baseConsumerProps)
                .containsAtLeast(
                        ConsumerConfig.BOOTSTRAP_SERVERS_CONFIG,
                        "server:8080,server:8081",
                        ConsumerConfig.CLIENT_ID_CONFIG,
                        "",
                        ConsumerConfig.AUTO_OFFSET_RESET_CONFIG,
                        "latest",
                        ConsumerConfig.ENABLE_AUTO_COMMIT_CONFIG,
                        "false",
                        ConsumerConfig.FETCH_MAX_BYTES_CONFIG,
                        "100",
                        ConsumerConfig.FETCH_MAX_WAIT_MS_CONFIG,
                        "200",
                        ConsumerConfig.FETCH_MIN_BYTES_CONFIG,
                        "300",
                        ConsumerConfig.RECONNECT_BACKOFF_MAX_MS_CONFIG,
                        "400",
                        ConsumerConfig.RECONNECT_BACKOFF_MS_CONFIG,
                        "500",
                        ConsumerConfig.HEARTBEAT_INTERVAL_MS_CONFIG,
                        "600",
                        ConsumerConfig.MAX_POLL_RECORDS_CONFIG,
                        "700",
                        ConsumerConfig.SESSION_TIMEOUT_MS_CONFIG,
                        "800",
                        ConsumerConfig.MAX_POLL_INTERVAL_MS_CONFIG,
                        "5000",
                        ConsumerConfig.METADATA_MAX_AGE_CONFIG,
                        "250",
                        ConsumerConfig.DEFAULT_API_TIMEOUT_MS_CONFIG,
                        "60000",
                        ConsumerConfig.REQUEST_TIMEOUT_MS_CONFIG,
                        "30000");
        assertThat(baseConsumerProps.getProperty(ConsumerConfig.GROUP_ID_CONFIG))
                .startsWith("KAFKA-CONNECTOR-");
    }

    static Stream<String> confluentCloudHostList() {
        return Stream.of(
                "abc-57rr02.mycloudrovider1.confluent.cloud:9092",
                "def-437seq1.mycloudrovider2.confluent.cloud:9092,lopc-32wwg15.mycloudrovider2.confluent.cloud:9092");
    }

    @ParameterizedTest
    @MethodSource("confluentCloudHostList")
    public void shouldRetrieveLightstreamerClientIdWhenConnectedToConfluentClod(String hostList) {
        Map<String, String> updatedConfig = new HashMap<>(standardParameters());
        updatedConfig.put(ConsumerConfig.BOOTSTRAP_SERVERS_CONFIG, hostList);
        ConnectorConfig config = ConnectorConfig.newConfig(adapterDir.toFile(), updatedConfig);
        Properties baseConsumerProps = config.baseConsumerProps();
        assertThat(baseConsumerProps)
                .containsAtLeast(
                        ConsumerConfig.BOOTSTRAP_SERVERS_CONFIG,
                        hostList,
                        ConsumerConfig.CLIENT_ID_CONFIG,
                        LIGHSTREAMER_CLIENT_ID);
    }

    static Stream<String> partialConfluentCloudHostList() {
        return Stream.of(
                "def-437seq1.mycloudrovider2.my.com:9092,lopc-32wwg15.mycloudrovider2.confluent.cloud1:9092");
    }

    @ParameterizedTest
    @MethodSource("partialConfluentCloudHostList")
    public void shouldNonRetrieveLightstreamreClientIdWhenNotAllHostConnectedToConfluentClod(
            String hostList) {
        Map<String, String> updatedConfig = new HashMap<>(standardParameters());
        updatedConfig.put(ConsumerConfig.BOOTSTRAP_SERVERS_CONFIG, hostList);
        ConnectorConfig config = ConnectorConfig.newConfig(adapterDir.toFile(), updatedConfig);
        Properties baseConsumerProps = config.baseConsumerProps();
        assertThat(baseConsumerProps)
                .containsAtLeast(
                        ConsumerConfig.BOOTSTRAP_SERVERS_CONFIG,
                        hostList,
                        ConsumerConfig.CLIENT_ID_CONFIG,
                        "");
    }

    @Test
    public void shouldExtendBaseConsumerProperties() {
        ConnectorConfig config =
                ConnectorConfig.newConfig(adapterDir.toFile(), standardParameters());
        Map<String, ?> extendedProps = config.extendsConsumerProps(Map.of("new.key", "new.value"));
        assertThat(extendedProps)
                .containsAtLeast(
                        ConsumerConfig.BOOTSTRAP_SERVERS_CONFIG,
                        "server:8080,server:8081",
                        ConsumerConfig.AUTO_OFFSET_RESET_CONFIG,
                        "latest",
                        ConsumerConfig.ENABLE_AUTO_COMMIT_CONFIG,
                        "false",
                        "new.key",
                        "new.value");
        assertThat(extendedProps.get(ConsumerConfig.GROUP_ID_CONFIG).toString())
                .startsWith("KAFKA-CONNECTOR-");
    }

    @Test
    public void shouldNotModifyEnableAutoCommitConfig() {
        Map<String, String> updatedConfig = new HashMap<>(standardParameters());
        updatedConfig.put(ConsumerConfig.ENABLE_AUTO_COMMIT_CONFIG, "true");
        ConnectorConfig config =
                ConnectorConfig.newConfig(adapterDir.toFile(), standardParameters());
        assertThat(config.getBoolean(CONSUMER_ENABLE_AUTO_COMMIT_CONFIG)).isFalse();
    }

    @Test
    public void shouldGetText() {
        ConnectorConfig config =
                ConnectorConfig.newConfig(adapterDir.toFile(), standardParameters());
        assertThat(config.getMetadataAdapterName()).isEqualTo("KAFKA");
        assertThat(config.getAdapterName()).isEqualTo("CONNECTOR");
        assertThat(config.getItemInfoName()).isEqualTo("INFO_ITEM");
        assertThat(config.getItemInfoField()).isEqualTo("INFO_FIELD");

        String groupId = config.getText(GROUP_ID);
        assertThat(groupId).startsWith("KAFKA-CONNECTOR-");
        assertThat(groupId.length()).isGreaterThan("KAFKA-CONNECTOR-".length());
    }

    @ParameterizedTest
    @ValueSource(
            strings = {
                "AVRO",
                "STRING",
                "JSON",
                "INTEGER",
                "SHORT",
                "FLOAT",
                "LONG",
                "UUID",
                "DOUBLE",
                "BOOLEAN",
                "BYTES",
                "BYTE_ARRAY",
                "BYTE_BUFFER"
            })
    public void shouldGetRecordEvaluatorTypes(String type) {
        Map<String, String> updatedConfig = new HashMap<>(standardParameters());
        updatedConfig.put(RECORD_KEY_EVALUATOR_TYPE, type);
        updatedConfig.put(RECORD_VALUE_EVALUATOR_TYPE, type);
        ConnectorConfig config = ConnectorConfig.newConfig(adapterDir.toFile(), updatedConfig);

        assertThat(config.getValueEvaluator()).isEqualTo(EvaluatorType.valueOf(type));
        assertThat(config.getKeyEvaluator()).isEqualTo(EvaluatorType.valueOf(type));
    }

    @Test
    public void shouldFailDueToInvalidEvaluatorType() {
        Map<String, String> keys =
                Map.of(
                        RECORD_KEY_EVALUATOR_TYPE,
                        "[record.key.evaluator.type]",
                        RECORD_VALUE_EVALUATOR_TYPE,
                        "[record.value.evaluator.type]");
        for (Map.Entry<String, String> entry : keys.entrySet()) {
            Map<String, String> updatedConfig = new HashMap<>(standardParameters());
            updatedConfig.put(entry.getKey(), "invalidType");
            ConfigException e =
                    assertThrows(
                            ConfigException.class,
                            () -> ConnectorConfig.newConfig(adapterDir.toFile(), updatedConfig));
            assertThat(e.getMessage())
                    .isEqualTo("Specify a valid value for parameter " + entry.getValue());
        }
    }

    @Test
    public void shouldFailDueToInvalidSchemaPath() {
        Map<String, String> keys =
                Map.of(
                        RECORD_KEY_EVALUATOR_SCHEMA_PATH,
                        "[key.evaluator.schema.path]",
                        RECORD_VALUE_EVALUATOR_SCHEMA_PATH,
                        "[value.evaluator.schema.path]");
        for (Map.Entry<String, String> entry : keys.entrySet()) {
            Map<String, String> updatedConfig = new HashMap<>(standardParameters());
            updatedConfig.put(entry.getKey(), "invalidSchemaPath");
            ConfigException e =
                    assertThrows(
                            ConfigException.class,
                            () -> ConnectorConfig.newConfig(adapterDir.toFile(), updatedConfig));
            assertThat(e.getMessage())
                    .isEqualTo(
                            "Not found file [%s/invalidSchemaPath] specified in [%s]"
                                    .formatted(adapterDir, entry.getKey()));
        }
    }

    @Test
    public void shouldFailDueToMissingSchemaPathForAvro() {
        Map<String, String> configs = new HashMap<>();
        configs.put(RECORD_KEY_EVALUATOR_TYPE, "AVRO");

        ConfigException ce =
                assertThrows(
                        ConfigException.class, () -> ConnectorConfigProvider.minimalWith(configs));
        assertThat(ce.getMessage())
                .isEqualTo(
                        "Specify a valid value either for [record.key.evaluator.schema.path] or [record.key.evaluator.schema.registry.enable]");

        Map<String, String> configs2 = new HashMap<>();
        configs2.put(RECORD_VALUE_EVALUATOR_TYPE, "AVRO");

        ce =
                assertThrows(
                        ConfigException.class, () -> ConnectorConfigProvider.minimalWith(configs2));
        assertThat(ce.getMessage())
                .isEqualTo(
                        "Specify a valid value either for [record.value.evaluator.schema.path] or [record.value.evaluator.schema.registry.enable]");
    }

    @Test
    public void shouldGetOverridenGroupId() {
        Map<String, String> updatedConfig = new HashMap<>(standardParameters());
        updatedConfig.put(GROUP_ID, "group-id");
        ConnectorConfig config = ConnectorConfig.newConfig(adapterDir.toFile(), updatedConfig);

        assertThat(config.getText(GROUP_ID)).isEqualTo("group-id");
    }

    @Test
    void shouldGetTopicMappingWithOneReference() {
        Map<String, String> updatedConfigs = new HashMap<>();
        updatedConfigs.put("map.topic-test.to", "item-template.template1");
        ConnectorConfig cgg1 = ConnectorConfigProvider.minimalWith(updatedConfigs);

        List<TopicMappingConfig> topicMappings = cgg1.getTopicMappings();
        assertThat(topicMappings).hasSize(2);

        TopicMappingConfig tm1 = topicMappings.get(0);
        assertThat(tm1.topic()).isEqualTo("topic-test");
        assertThat(tm1.mappings()).containsExactly("item-template.template1");
    }

    @Test
    void shouldGetTopicMappingWithMoreReferences() {
        Map<String, String> updatedConfigs = new HashMap<>();
        updatedConfigs.put("map.topic-test.to", "item-template.template1,item1,item1,item2");
        ConnectorConfig cgg1 = ConnectorConfigProvider.minimalWith(updatedConfigs);

        List<TopicMappingConfig> topicMappings = cgg1.getTopicMappings();
        assertThat(topicMappings).hasSize(2);

        TopicMappingConfig tm1 = topicMappings.get(0);
        assertThat(tm1.topic()).isEqualTo("topic-test");
        assertThat(tm1.mappings()).containsExactly("item-template.template1", "item1", "item2");
    }

    @Test
    void shouldGetItemTemplateConfigs() {
        ConnectorConfig cgg1 = ConnectorConfigProvider.minimal();

        var templateConfig = cgg1.getItemTemplateConfigs();
        assertThat(templateConfig.expressions()).isEmpty();

        ConnectorConfig cgg2 =
                ConnectorConfigProvider.minimalWith(
                        Map.of(
                                "item-template.template1",
                                "item1-#{param1=VALUE.value1}",
                                "item-template.template2",
                                "item2-#{param2=VALUE.value2}"));

        var templateConfigs = cgg2.getItemTemplateConfigs();
        assertThat(templateConfigs.expressions()).hasSize(2);

        TemplateExpression te1 = templateConfigs.getExpression("template1");
        assertThat(te1.prefix()).isEqualTo("item1");
        assertThat(te1.params()).containsExactly("param1", Expressions.Expression("VALUE.value1"));

        TemplateExpression te2 = templateConfigs.getExpression("template2");
        assertThat(te2.prefix()).isEqualTo("item2");
        assertThat(te2.params()).containsExactly("param2", Expressions.Expression("VALUE.value2"));
    }

    @Test
    public void shouldGetMapRegEx() {
        ConnectorConfig config = ConnectorConfigProvider.minimal();
        assertThat(config.isMapRegExEnabled()).isFalse();

        Map<String, String> updatedConfig = new HashMap<>(standardParameters());
        updatedConfig.put(ConnectorConfig.MAP_REG_EX_ENABLE, "true");
        config = ConnectorConfig.newConfig(adapterDir.toFile(), updatedConfig);
        assertThat(config.isMapRegExEnabled()).isTrue();
    }

    @Test
    public void shouldFailDueToInvalidMapRegExFlag() {
        Map<String, String> configs = new HashMap<>();
        configs.put(ConnectorConfig.MAP_REG_EX_ENABLE, "t");

        ConfigException ce =
                assertThrows(
                        ConfigException.class, () -> ConnectorConfigProvider.minimalWith(configs));
        assertThat(ce.getMessage())
                .isEqualTo("Specify a valid value for parameter [map.regex.enable]");
    }

    @Test
<<<<<<< HEAD
=======
    public void shouldGetFieldsSkipFailedMapping() {
        ConnectorConfig config = ConnectorConfigProvider.minimal();
        assertThat(config.isFieldsSkipFailedMappingEnabled()).isFalse();

        Map<String, String> updatedConfig = new HashMap<>(standardParameters());
        updatedConfig.put(ConnectorConfig.FIELDS_SKIP_FAILED_MAPPING_ENABLE, "true");
        config = ConnectorConfig.newConfig(adapterDir.toFile(), updatedConfig);
        assertThat(config.isFieldsSkipFailedMappingEnabled()).isTrue();
    }

    @Test
    public void shouldFailDueToFieldsSkipFailedMapping() {
        Map<String, String> configs = new HashMap<>();
        configs.put(ConnectorConfig.FIELDS_SKIP_FAILED_MAPPING_ENABLE, "t");

        ConfigException ce =
                assertThrows(
                        ConfigException.class, () -> ConnectorConfigProvider.minimalWith(configs));
        assertThat(ce.getMessage())
                .isEqualTo(
                        "Specify a valid value for parameter [fields.skip.failed.mapping.enable]");
    }

    @Test
>>>>>>> e722e6a5
    public void shouldFailDueToInvalidRegularExpressionInTopicMapping() {
        Map<String, String> configs = new HashMap<>();
        configs.put(ConnectorConfig.MAP_REG_EX_ENABLE, "true");
        configs.put("map.topic_\\d.to", "item"); // Valid regular expression
        configs.put("map.\\k.to", "item"); // Invalid regular expression

        ConfigException ce =
                assertThrows(
                        ConfigException.class, () -> ConnectorConfigProvider.minimalWith(configs));
        assertThat(ce.getMessage())
                .isEqualTo("Specify a valid regular expression for parameter [map.\\k.to]");
    }

    @Test
    void shouldGetFieldConfigs() {
        ConnectorConfig cgg = ConnectorConfigProvider.minimal();
        FieldConfigs fieldConfigs = cgg.getFieldConfigs();
        assertThat(fieldConfigs.expressions()).hasSize(1);
        assertThat(fieldConfigs.getExression("fieldName1").toString()).isEqualTo("VALUE");
    }

    @Test
    public void shouldGetHostList() {
        ConnectorConfig config = ConnectorConfigProvider.minimal();
        assertThat(config.getHostsList(BOOTSTRAP_SERVERS)).isEqualTo("server:8080,server:8081");
    }

    @Test
    public void shouldGetDefaultText() {
        ConnectorConfig config = ConnectorConfigProvider.minimal();
        assertThat(config.getText(ADAPTERS_CONF_ID)).isEqualTo("KAFKA");
        assertThat(config.getText(DATA_ADAPTER_NAME)).isEqualTo("CONNECTOR");
        assertThat(config.getText(ITEM_INFO_NAME)).isEqualTo("INFO");
        assertThat(config.getText(ITEM_INFO_FIELD)).isEqualTo("MSG");
    }

    @Test
    public void shouldGetEnabled() {
        ConnectorConfig config =
                ConnectorConfig.newConfig(adapterDir.toFile(), standardParameters());
        assertThat(config.isEnabled()).isTrue();

        Map<String, String> updatedConfig = new HashMap<>(standardParameters());
        updatedConfig.put(ENABLE, "false");
        config = ConnectorConfig.newConfig(adapterDir.toFile(), updatedConfig);
        assertThat(config.isEnabled()).isFalse();
    }

    @Test
    public void shouldOverrideConsumeEventsFrom() {
        ConnectorConfig config =
                ConnectorConfig.newConfig(adapterDir.toFile(), standardParameters());

        Map<String, String> updatedConfig = new HashMap<>(standardParameters());
        updatedConfig.put(RECORD_CONSUME_FROM, "EARLIEST");
        config = ConnectorConfig.newConfig(adapterDir.toFile(), updatedConfig);
        assertThat(config.getRecordConsumeFrom()).isEqualTo(EARLIEST);
        assertThat(config.baseConsumerProps())
                .containsAtLeast(ConsumerConfig.AUTO_OFFSET_RESET_CONFIG, "earliest");
    }

    @Test
    public void shouldGetEncryptionEnabled() {
        ConnectorConfig config =
                ConnectorConfig.newConfig(adapterDir.toFile(), standardParameters());
        assertThat(config.isEncryptionEnabled()).isFalse();
    }

    @Test
    public void shouldGetAuthenticationEnabled() {
        ConnectorConfig config =
                ConnectorConfig.newConfig(adapterDir.toFile(), standardParameters());
        assertThat(config.isAuthenticationEnabled()).isFalse();
    }

    @Test
    public void shouldGetDefaultEvaluator() {
        ConnectorConfig config = ConnectorConfigProvider.minimal();
        assertThat(config.getKeyEvaluator()).isEqualTo(STRING);
        assertThat(config.getValueEvaluator()).isEqualTo(STRING);

        assertThat(config.isSchemaRegistryEnabledForKey()).isFalse();
        assertThat(config.isSchemaRegistryEnabledForValue()).isFalse();
        assertThat(config.isSchemaRegistryEnabled()).isFalse();
        assertThat(config.hasKeySchemaFile()).isFalse();
        assertThat(config.hasValueSchemaFile()).isFalse();
        assertThat(config.hasSchemaFile()).isFalse();
    }

    @Test
    public void shouldGetErrorStrategy() {
        ConnectorConfig config = ConnectorConfigProvider.minimal();
        assertThat(config.getRecordExtractionErrorHandlingStrategy())
                .isEqualTo(IGNORE_AND_CONTINUE);

        Map<String, String> updatedConfig = new HashMap<>(standardParameters());
        updatedConfig.put(
                RECORD_EXTRACTION_ERROR_HANDLING_STRATEGY, FORCE_UNSUBSCRIPTION.toString());
        config = ConnectorConfig.newConfig(adapterDir.toFile(), updatedConfig);
        assertThat(config.getRecordExtractionErrorHandlingStrategy())
                .isEqualTo(FORCE_UNSUBSCRIPTION);
    }

    @Test
    public void shouldFailDueToInvalidErrorStrategyType() {
        Map<String, String> updatedConfig = new HashMap<>(standardParameters());
        updatedConfig.put(RECORD_EXTRACTION_ERROR_HANDLING_STRATEGY, "invalidType");
        ConfigException e =
                assertThrows(
                        ConfigException.class,
                        () -> ConnectorConfig.newConfig(adapterDir.toFile(), updatedConfig));
        assertThat(e.getMessage())
                .isEqualTo(
                        "Specify a valid value for parameter ["
                                + RECORD_EXTRACTION_ERROR_HANDLING_STRATEGY
                                + "]");
    }

    @Test
    public void shouldGetRecordConsumeWithOrderStrategy() {
        ConnectorConfig config = ConnectorConfigProvider.minimal();
        assertThat(config.getRecordConsumeWithOrderStrategy())
                .isEqualTo(RecordConsumeWithOrderStrategy.ORDER_BY_PARTITION);

        Map<String, String> updatedConfig = new HashMap<>(standardParameters());
        updatedConfig.put(
                RECORD_CONSUME_WITH_ORDER_STRATEGY,
                RecordConsumeWithOrderStrategy.ORDER_BY_KEY.toString());
        config = ConnectorConfig.newConfig(adapterDir.toFile(), updatedConfig);
        assertThat(config.getRecordConsumeWithOrderStrategy())
                .isEqualTo(RecordConsumeWithOrderStrategy.ORDER_BY_KEY);
    }

    @Test
    public void shouldFaileDueToInvalidOrderStrategyType() {
        Map<String, String> updatedConfig = new HashMap<>(standardParameters());
        updatedConfig.put(RECORD_CONSUME_WITH_ORDER_STRATEGY, "invalidType");
        ConfigException e =
                assertThrows(
                        ConfigException.class,
                        () -> ConnectorConfig.newConfig(adapterDir.toFile(), updatedConfig));
        assertThat(e.getMessage())
                .isEqualTo(
                        "Specify a valid value for parameter ["
                                + RECORD_CONSUME_WITH_ORDER_STRATEGY
                                + "]");
    }

    @Test
    public void shouldGetRecordConsumeWithThreadsNumber() {
        ConnectorConfig config = ConnectorConfigProvider.minimal();
        assertThat(config.getRecordConsumeWithNumThreads()).isEqualTo(1);

        Map<String, String> updatedConfig = new HashMap<>(standardParameters());
        updatedConfig.put(RECORD_CONSUME_WITH_NUM_THREADS, "10");
        config = ConnectorConfig.newConfig(adapterDir.toFile(), updatedConfig);
        assertThat(config.getRecordConsumeWithNumThreads()).isEqualTo(10);
    }

    @ParameterizedTest
    @ValueSource(ints = {0, -2})
    public void shouldFailDueToInvalidRecordConsumeWithThreadsNumber(int invalidThreadsNumber) {
        Map<String, String> updatedConfig = new HashMap<>(standardParameters());
        updatedConfig.put(RECORD_CONSUME_WITH_NUM_THREADS, String.valueOf(invalidThreadsNumber));
        ConfigException e =
                assertThrows(
                        ConfigException.class,
                        () -> ConnectorConfig.newConfig(adapterDir.toFile(), updatedConfig));
        assertThat(e.getMessage())
                .isEqualTo(
                        "Specify a valid value for parameter ["
                                + RECORD_CONSUME_WITH_NUM_THREADS
                                + "]");
    }

    @Test
    public void shouldGetDirectory() {
        ConnectorConfig config = ConnectorConfigProvider.minimal(adapterDir.toString());
        assertThat(config.getDirectory(ADAPTER_DIR)).isEqualTo(adapterDir.toString());
    }

    @Test
    public void shouldGetFiles() {
        ConnectorConfig config =
                ConnectorConfig.newConfig(adapterDir.toFile(), standardParameters());
        assertThat(config.getFile(RECORD_KEY_EVALUATOR_SCHEMA_PATH))
                .isEqualTo(keySchemaFile.toString());
        assertThat(config.getFile(RECORD_VALUE_EVALUATOR_SCHEMA_PATH))
                .isEqualTo(valueSchemaFile.toString());
        assertThat(config.hasKeySchemaFile()).isTrue();
        assertThat(config.hasValueSchemaFile()).isTrue();
        assertThat(config.hasSchemaFile()).isTrue();
    }

    @Test
    public void shouldGetNotExistingNonRequiredFiles() {
        ConnectorConfig config = ConnectorConfigProvider.minimal(adapterDir.toString());
        assertThat(config.getFile(RECORD_KEY_EVALUATOR_SCHEMA_PATH)).isNull();
        assertThat(config.getFile(RECORD_VALUE_EVALUATOR_SCHEMA_PATH)).isNull();
        assertThat(config.hasKeySchemaFile()).isFalse();
        assertThat(config.hasValueSchemaFile()).isFalse();
        assertThat(config.hasSchemaFile()).isFalse();
    }

    @Test
    public void shouldNoGetNonExistingNonRequiredInt() {
        ConnectorConfig config = ConnectorConfigProvider.minimal();
        assertThat(config.getInt(CONSUMER_FETCH_MAX_BYTES_CONFIG)).isNull();
        assertThat(config.getInt(CONSUMER_FETCH_MAX_WAIT_MS_CONFIG)).isNull();
        assertThat(config.getInt(CONSUMER_FETCH_MIN_BYTES_CONFIG)).isNull();
        assertThat(config.getInt(CONSUMER_RECONNECT_BACKOFF_MAX_MS_CONFIG)).isNull();
        assertThat(config.getInt(CONSUMER_RECONNECT_BACKOFF_MS_CONFIG)).isNull();
        assertThat(config.getInt(CONSUMER_HEARTBEAT_INTERVAL_MS)).isNull();
        assertThat(config.getInt(CONSUMER_MAX_POLL_RECORDS)).isNull();
        assertThat(config.getInt(CONSUMER_SESSION_TIMEOUT_MS)).isNull();
    }

    @Test
    public void shouldNotAccessToEncryptionSettings() {
        ConnectorConfig config =
                ConnectorConfig.newConfig(adapterDir.toFile(), standardParameters());

        assertThat(config.isEncryptionEnabled()).isFalse();

        List<ThrowingRunnable> runnables =
                List.of(
                        () -> config.isKeystoreEnabled(),
                        () -> config.enabledProtocols(),
                        () -> config.enabledProtocolsAsStr(),
                        () -> config.sslProtocol(),
                        () -> config.truststoreType(),
                        () -> config.truststorePath(),
                        () -> config.truststorePassword(),
                        () -> config.isHostNameVerificationEnabled(),
                        () -> config.cipherSuites(),
                        () -> config.cipherSuitesAsStr(),
                        () -> config.sslProvider());
        for (ThrowingRunnable executable : runnables) {
            ConfigException ce = assertThrows(ConfigException.class, executable);
            assertThat(ce.getMessage())
                    .isEqualTo("Encryption is not enabled. Check parameter [encryption.enable]");
        }
    }

    @Test
    public void shouldSpecifyEncryptionParametersWhenRequired() {
        Map<String, String> updatedConfig = new HashMap<>(standardParameters());
        updatedConfig.put(ENCYRPTION_ENABLE, "true");

        updatedConfig.put(EncryptionConfigs.TRUSTSTORE_PATH, "");
        ConfigException ce =
                assertThrows(
                        ConfigException.class,
                        () -> ConnectorConfig.newConfig(adapterDir.toFile(), updatedConfig));
        assertThat(ce.getMessage())
                .isEqualTo("Specify a valid value for parameter [encryption.truststore.path]");

        updatedConfig.put(EncryptionConfigs.TRUSTSTORE_PATH, "aFile");
        ce =
                assertThrows(
                        ConfigException.class,
                        () -> ConnectorConfig.newConfig(adapterDir.toFile(), updatedConfig));
        assertThat(ce.getMessage())
                .isEqualTo(
                        "Not found file ["
                                + adapterDir.toString()
                                + "/aFile] specified in [encryption.truststore.path]");

        updatedConfig.put(
                EncryptionConfigs.TRUSTSTORE_PATH, trustStoreFile.getFileName().toString());
    }

    @Test
    public void shouldGetDefaultEncryptionSettings() {
        Map<String, String> updatedConfig = new HashMap<>(standardParameters());
        updatedConfig.putAll(encryptionParameters());

        ConnectorConfig config = ConnectorConfig.newConfig(adapterDir.toFile(), updatedConfig);

        assertThat(config.isEncryptionEnabled()).isTrue();
        assertThat(config.enabledProtocols()).containsExactly(TLSv12, TLSv13);
        assertThat(config.enabledProtocolsAsStr()).isEqualTo("TLSv1.2,TLSv1.3");
        assertThat(config.sslProtocol().toString()).isEqualTo("TLSv1.3");
        assertThat(config.truststoreType().toString()).isEqualTo("JKS");
        assertThat(config.truststorePassword()).isNull();
        assertThat(config.truststorePath()).isNull();
        assertThat(config.isHostNameVerificationEnabled()).isFalse();
        assertThat(config.cipherSuites()).isEmpty();
        assertThat(config.cipherSuitesAsStr()).isNull();
        assertThat(config.sslProvider()).isNull();
        assertThat(config.isKeystoreEnabled()).isFalse();

        Properties props = config.baseConsumerProps();
        assertThat(props)
                .containsAtLeast(
                        CommonClientConfigs.SECURITY_PROTOCOL_CONFIG,
                        "SSL",
                        SslConfigs.SSL_PROTOCOL_CONFIG,
                        "TLSv1.3",
                        SslConfigs.SSL_ENABLED_PROTOCOLS_CONFIG,
                        "TLSv1.2,TLSv1.3",
                        SslConfigs.SSL_TRUSTSTORE_TYPE_CONFIG,
                        "JKS",
                        SslConfigs.SSL_ENDPOINT_IDENTIFICATION_ALGORITHM_CONFIG,
                        "");
        assertThat(props).doesNotContainKey(SslConfigs.SSL_TRUSTSTORE_PASSWORD_CONFIG);
        assertThat(props).doesNotContainKey(SslConfigs.SSL_TRUSTSTORE_LOCATION_CONFIG);
        assertThat(props).doesNotContainKey(SslConfigs.SSL_CIPHER_SUITES_CONFIG);

        List<ThrowingRunnable> runnables =
                List.of(
                        () -> config.keystorePath(),
                        () -> config.keystorePassword(),
                        () -> config.keystoreType(),
                        () -> config.keyPassword());
        for (ThrowingRunnable executable : runnables) {
            ConfigException ce = assertThrows(ConfigException.class, executable);
            assertThat(ce.getMessage())
                    .isEqualTo(
                            "Key store is not enabled. Check parameter [encryption.keystore.enable]");
        }
    }

    @Test
    public void shouldOverrideEncryptionSettings() {
        Map<String, String> updatedConfig = new HashMap<>(standardParameters());
        updatedConfig.putAll(encryptionParameters());
        updatedConfig.put(EncryptionConfigs.SSL_ENABLED_PROTOCOLS, "TLSv1.2");
        updatedConfig.put(EncryptionConfigs.SSL_PROTOCOL, "TLSv1.2");
        updatedConfig.put(
                EncryptionConfigs.SSL_CIPHER_SUITES,
                "TLS_ECDHE_RSA_WITH_AES_256_CBC_SHA,TLS_RSA_WITH_AES_256_CBC_SHA");
        updatedConfig.put(EncryptionConfigs.ENABLE_HOSTNAME_VERIFICATION, "true");
        updatedConfig.put(
                EncryptionConfigs.TRUSTSTORE_PATH, trustStoreFile.getFileName().toString());
        updatedConfig.put(EncryptionConfigs.TRUSTSTORE_TYPE, "PKCS12");
        updatedConfig.put(EncryptionConfigs.TRUSTSTORE_PASSWORD, "");
        ConfigException ce =
                assertThrows(
                        ConfigException.class,
                        () -> ConnectorConfig.newConfig(adapterDir.toFile(), updatedConfig));
        assertThat(ce.getMessage())
                .isEqualTo("Specify a valid value for parameter [encryption.truststore.password]");
        updatedConfig.put(EncryptionConfigs.TRUSTSTORE_PASSWORD, "truststore-password");

        ConnectorConfig config = ConnectorConfig.newConfig(adapterDir.toFile(), updatedConfig);

        assertThat(config.isEncryptionEnabled()).isTrue();
        assertThat(config.enabledProtocols()).containsExactly(TLSv12);
        assertThat(config.enabledProtocolsAsStr()).isEqualTo("TLSv1.2");
        assertThat(config.sslProtocol().toString()).isEqualTo("TLSv1.2");
        assertThat(config.truststoreType().toString()).isEqualTo("PKCS12");
        assertThat(config.truststorePath()).isEqualTo(trustStoreFile.toString());
        assertThat(config.truststorePassword()).isEqualTo("truststore-password");
        assertThat(config.isHostNameVerificationEnabled()).isTrue();
        assertThat(config.cipherSuites())
                .containsExactly(
                        "TLS_ECDHE_RSA_WITH_AES_256_CBC_SHA", "TLS_RSA_WITH_AES_256_CBC_SHA");
        assertThat(config.cipherSuitesAsStr())
                .isEqualTo("TLS_ECDHE_RSA_WITH_AES_256_CBC_SHA,TLS_RSA_WITH_AES_256_CBC_SHA");
        assertThat(config.sslProvider()).isNull();

        Properties props = config.baseConsumerProps();
        assertThat(props)
                .doesNotContainKey(SslConfigs.SSL_ENDPOINT_IDENTIFICATION_ALGORITHM_CONFIG);
        assertThat(props)
                .containsAtLeast(
                        CommonClientConfigs.SECURITY_PROTOCOL_CONFIG,
                        "SSL",
                        SslConfigs.SSL_PROTOCOL_CONFIG,
                        "TLSv1.2",
                        SslConfigs.SSL_ENABLED_PROTOCOLS_CONFIG,
                        "TLSv1.2",
                        SslConfigs.SSL_TRUSTSTORE_TYPE_CONFIG,
                        "PKCS12",
                        SslConfigs.SSL_TRUSTSTORE_LOCATION_CONFIG,
                        trustStoreFile.toString(),
                        SslConfigs.SSL_TRUSTSTORE_PASSWORD_CONFIG,
                        "truststore-password",
                        SslConfigs.SSL_CIPHER_SUITES_CONFIG,
                        "TLS_ECDHE_RSA_WITH_AES_256_CBC_SHA,TLS_RSA_WITH_AES_256_CBC_SHA");
    }

    @Test
    public void shoudSpecifyRequiredKeystoreParameters() {
        Map<String, String> updatedConfig = new HashMap<>(standardParameters());
        updatedConfig.putAll(encryptionParameters());
        updatedConfig.put(EncryptionConfigs.ENABLE_MTLS, "true");

        ConfigException ce =
                assertThrows(
                        ConfigException.class,
                        () -> ConnectorConfig.newConfig(adapterDir.toFile(), updatedConfig));
        assertThat(ce.getMessage())
                .isEqualTo("Missing required parameter [encryption.keystore.path]");

        updatedConfig.put(EncryptionConfigs.KEYSTORE_PATH, "");
        ce =
                assertThrows(
                        ConfigException.class,
                        () -> ConnectorConfig.newConfig(adapterDir.toFile(), updatedConfig));
        assertThat(ce.getMessage())
                .isEqualTo("Specify a valid value for parameter [encryption.keystore.path]");

        updatedConfig.put(EncryptionConfigs.KEYSTORE_PATH, "aFile");
        ce =
                assertThrows(
                        ConfigException.class,
                        () -> ConnectorConfig.newConfig(adapterDir.toFile(), updatedConfig));
        assertThat(ce.getMessage())
                .isEqualTo(
                        "Not found file ["
                                + adapterDir.toString()
                                + "/aFile] specified in [encryption.keystore.path]");

        updatedConfig.put(EncryptionConfigs.KEYSTORE_PATH, keyStoreFile.getFileName().toString());
        assertDoesNotThrow(() -> ConnectorConfig.newConfig(adapterDir.toFile(), updatedConfig));
    }

    @Test
    public void shouldGetDefaultKeystoreSettings() {
        Map<String, String> updatedConfig = new HashMap<>(standardParameters());
        updatedConfig.putAll(encryptionParameters());
        updatedConfig.putAll(kesytoreParameters());

        ConnectorConfig config = ConnectorConfig.newConfig(adapterDir.toFile(), updatedConfig);

        assertThat(config.isKeystoreEnabled()).isTrue();
        assertThat(config.keystorePath()).isEqualTo(keyStoreFile.toString());
        assertThat(config.keystoreType().toString()).isEqualTo("JKS");
        assertThat(config.keystorePassword()).isNull();
        assertThat(config.keyPassword()).isNull();

        Properties props = config.baseConsumerProps();
        assertThat(props)
                .containsAtLeast(
                        SslConfigs.SSL_KEYSTORE_TYPE_CONFIG,
                        "JKS",
                        SslConfigs.SSL_KEYSTORE_LOCATION_CONFIG,
                        keyStoreFile.toString());
        assertThat(props).doesNotContainKey(SslConfigs.SSL_KEY_PASSWORD_CONFIG);
    }

    @Test
    public void shouldOverrideKeystoreSettings() {
        Map<String, String> updatedConfig = new HashMap<>(standardParameters());
        updatedConfig.putAll(encryptionParameters());
        updatedConfig.putAll(kesytoreParameters());
        updatedConfig.put(EncryptionConfigs.KEYSTORE_TYPE, "PKCS12");
        updatedConfig.put(EncryptionConfigs.KEYSTORE_PASSWORD, "");
        ConfigException ce =
                assertThrows(
                        ConfigException.class,
                        () -> ConnectorConfig.newConfig(adapterDir.toFile(), updatedConfig));
        assertThat(ce.getMessage())
                .isEqualTo("Specify a valid value for parameter [encryption.keystore.password]");

        updatedConfig.put(EncryptionConfigs.KEYSTORE_PASSWORD, "keystore-password");

        ConnectorConfig config = ConnectorConfig.newConfig(adapterDir.toFile(), updatedConfig);

        assertThat(config.isKeystoreEnabled()).isTrue();
        assertThat(config.keystoreType().toString()).isEqualTo("PKCS12");

        updatedConfig.put(EncryptionConfigs.KEY_PASSWORD, "");
        ce =
                assertThrows(
                        ConfigException.class,
                        () -> ConnectorConfig.newConfig(adapterDir.toFile(), updatedConfig));
        assertThat(ce.getMessage())
                .isEqualTo(
                        "Specify a valid value for parameter [encryption.keystore.key.password]");

        updatedConfig.put(EncryptionConfigs.KEY_PASSWORD, "key-password");
        config = ConnectorConfig.newConfig(adapterDir.toFile(), updatedConfig);
        assertThat(config.keyPassword()).isEqualTo("key-password");

        Properties props = config.baseConsumerProps();
        assertThat(props)
                .containsAtLeast(
                        SslConfigs.SSL_KEYSTORE_TYPE_CONFIG,
                        "PKCS12",
                        SslConfigs.SSL_KEYSTORE_PASSWORD_CONFIG,
                        "keystore-password",
                        SslConfigs.SSL_KEYSTORE_LOCATION_CONFIG,
                        keyStoreFile.toString(),
                        SslConfigs.SSL_KEY_PASSWORD_CONFIG,
                        "key-password");
    }

    @Test
    public void shouldSpecifyAuthenticationRequiredParameters() {
        Map<String, String> updatedConfig = new HashMap<>(standardParameters());
        updatedConfig.put(AUTHENTICATION_ENABLE, "true");

        updatedConfig.put(BrokerAuthenticationConfigs.SASL_MECHANISM, "invalid");
        ConfigException ce =
                assertThrows(
                        ConfigException.class,
                        () -> ConnectorConfig.newConfig(adapterDir.toFile(), updatedConfig));
        assertThat(ce.getMessage())
                .isEqualTo("Specify a valid value for parameter [authentication.mechanism]");
        // Restore default SASL/PLAIN mechanism
        updatedConfig.remove(BrokerAuthenticationConfigs.SASL_MECHANISM);

        ce =
                assertThrows(
                        ConfigException.class,
                        () -> ConnectorConfig.newConfig(adapterDir.toFile(), updatedConfig));
        assertThat(ce.getMessage())
                .isEqualTo("Missing required parameter [authentication.username]");

        updatedConfig.put(USERNAME, "");
        ce =
                assertThrows(
                        ConfigException.class,
                        () -> ConnectorConfig.newConfig(adapterDir.toFile(), updatedConfig));
        assertThat(ce.getMessage())
                .isEqualTo("Specify a valid value for parameter [authentication.username]");

        updatedConfig.put(USERNAME, "username");
        ce =
                assertThrows(
                        ConfigException.class,
                        () -> ConnectorConfig.newConfig(adapterDir.toFile(), updatedConfig));
        assertThat(ce.getMessage())
                .isEqualTo("Missing required parameter [authentication.password]");

        updatedConfig.put(PASSWORD, "");
        ce =
                assertThrows(
                        ConfigException.class,
                        () -> ConnectorConfig.newConfig(adapterDir.toFile(), updatedConfig));
        assertThat(ce.getMessage())
                .isEqualTo("Specify a valid value for parameter [authentication.password]");

        updatedConfig.put(PASSWORD, "password");
        assertDoesNotThrow(() -> ConnectorConfig.newConfig(adapterDir.toFile(), updatedConfig));
    }

    @Test
    public void shouldNotAccessToAuthenticationSettings() {
        ConnectorConfig config =
                ConnectorConfig.newConfig(adapterDir.toFile(), standardParameters());

        assertThat(config.isAuthenticationEnabled()).isFalse();

        List<ThrowingRunnable> runnables =
                List.of(
                        () -> config.authenticationMechanism(),
                        () -> config.authenticationUsername(),
                        () -> config.authenticationPassword(),
                        () -> config.isGssapiEnabled(),
                        () -> config.gssapiKerberosServiceName(),
                        () -> config.gssapiKeyTab(),
                        () -> config.gssapiStoreKey(),
                        () -> config.gssapiPrincipal(),
                        () -> config.gssapiUseKeyTab(),
                        () -> config.gssapiUseTicketCache());
        for (ThrowingRunnable executable : runnables) {
            ConfigException ce = assertThrows(ConfigException.class, executable);
            assertThat(ce.getMessage())
                    .isEqualTo(
                            "Authentication is not enabled. Check parameter [authentication.enable]");
        }
    }

    @Test
    public void shouldGetDefaultAuthenticationSettings() {
        Map<String, String> updatedConfig = new HashMap<>(standardParameters());
        updatedConfig.putAll(authenticationParameters());

        ConnectorConfig config = ConnectorConfig.newConfig(adapterDir.toFile(), updatedConfig);

        assertThat(config.isAuthenticationEnabled()).isTrue();
        assertThat(config.authenticationMechanism().toString()).isEqualTo("PLAIN");

        Properties properties = config.baseConsumerProps();
        assertThat(properties)
                .containsAtLeast(
                        CommonClientConfigs.SECURITY_PROTOCOL_CONFIG,
                        "SASL_PLAINTEXT",
                        SaslConfigs.SASL_MECHANISM,
                        "PLAIN",
                        SaslConfigs.SASL_JAAS_CONFIG,
                        "org.apache.kafka.common.security.plain.PlainLoginModule required username='sasl-username' password='sasl-password';");
    }

    @Test
    public void shouldOverrideAuthenticationSettings() {
        // Sasl mechanisms under test
        List<SaslMechanism> mechanisms = List.of(SaslMechanism.SCRAM_256, SaslMechanism.SCRAM_512);

        for (boolean encrypted : List.of(true, false)) {
            Map<String, String> updatedConfig = new HashMap<>(standardParameters());
            updatedConfig.putAll(authenticationParameters());
            // Test both encrypted and clear channels
            if (encrypted) {
                updatedConfig.putAll(encryptionParameters());
            }
            for (SaslMechanism mechanism : mechanisms) {
                updatedConfig.put(BrokerAuthenticationConfigs.SASL_MECHANISM, mechanism.toString());
                ConnectorConfig config =
                        ConnectorConfig.newConfig(adapterDir.toFile(), updatedConfig);

                assertThat(config.isAuthenticationEnabled()).isTrue();
                assertThat(config.authenticationMechanism().toString())
                        .isEqualTo(mechanism.toString());
                assertThat(config.authenticationUsername()).isEqualTo("sasl-username");
                assertThat(config.authenticationPassword()).isEqualTo("sasl-password");

                Properties properties = config.baseConsumerProps();
                assertThat(properties)
                        .containsAtLeast(
                                CommonClientConfigs.SECURITY_PROTOCOL_CONFIG,
                                encrypted
                                        ? SecurityProtocol.SASL_SSL.toString()
                                        : SecurityProtocol.SASL_PLAINTEXT.toString(),
                                SaslConfigs.SASL_MECHANISM,
                                mechanism.toString(),
                                SaslConfigs.SASL_JAAS_CONFIG,
                                "org.apache.kafka.common.security.scram.ScramLoginModule required username='sasl-username' password='sasl-password';");
            }
        }
    }

    @Test
    public void shouldSpecifyGssapiAuthenticationRequiredParameters() {
        Map<String, String> updatedConfig = new HashMap<>(standardParameters());
        updatedConfig.put(AUTHENTICATION_ENABLE, "true");
        updatedConfig.put(BrokerAuthenticationConfigs.SASL_MECHANISM, "GSSAPI");

        ConfigException ce =
                assertThrows(
                        ConfigException.class,
                        () -> ConnectorConfig.newConfig(adapterDir.toFile(), updatedConfig));
        assertThat(ce.getMessage())
                .isEqualTo(
                        "Missing required parameter [authentication.gssapi.kerberos.service.name]");

        updatedConfig.put(BrokerAuthenticationConfigs.GSSAPI_KERBEROS_SERVICE_NAME, "");
        ce =
                assertThrows(
                        ConfigException.class,
                        () -> ConnectorConfig.newConfig(adapterDir.toFile(), updatedConfig));
        assertThat(ce.getMessage())
                .isEqualTo(
                        "Specify a valid value for parameter [authentication.gssapi.kerberos.service.name]");

        updatedConfig.put(BrokerAuthenticationConfigs.GSSAPI_KERBEROS_SERVICE_NAME, "kafka");
        ce =
                assertThrows(
                        ConfigException.class,
                        () -> ConnectorConfig.newConfig(adapterDir.toFile(), updatedConfig));
        assertThat(ce.getMessage())
                .isEqualTo("Missing required parameter [authentication.gssapi.principal]");

        updatedConfig.put(BrokerAuthenticationConfigs.GSSAPI_PRINCIPAL, "");
        ce =
                assertThrows(
                        ConfigException.class,
                        () -> ConnectorConfig.newConfig(adapterDir.toFile(), updatedConfig));
        assertThat(ce.getMessage())
                .isEqualTo("Specify a valid value for parameter [authentication.gssapi.principal]");

        updatedConfig.put(BrokerAuthenticationConfigs.GSSAPI_PRINCIPAL, "kafka-user");
        assertDoesNotThrow(() -> ConnectorConfig.newConfig(adapterDir.toFile(), updatedConfig));
    }

    @Test
    public void shouldGetDefaultGssapiAuthenticationSettings() {
        Map<String, String> updatedConfig = new HashMap<>(standardParameters());
        updatedConfig.put(AUTHENTICATION_ENABLE, "true");
        updatedConfig.put(BrokerAuthenticationConfigs.SASL_MECHANISM, "GSSAPI");
        updatedConfig.put(BrokerAuthenticationConfigs.GSSAPI_PRINCIPAL, "kafka-user");
        updatedConfig.put(BrokerAuthenticationConfigs.GSSAPI_KERBEROS_SERVICE_NAME, "kafka");

        ConnectorConfig config = ConnectorConfig.newConfig(adapterDir.toFile(), updatedConfig);

        assertThat(config.isGssapiEnabled()).isTrue();
        assertThat(config.gssapiUseKeyTab()).isFalse();
        assertThat(config.gssapiKeyTab()).isNull();
        assertThat(config.gssapiStoreKey()).isFalse();
        assertThat(config.gssapiPrincipal()).isEqualTo("kafka-user");
        assertThat(config.gssapiKerberosServiceName()).isEqualTo("kafka");
        assertThat(config.gssapiUseTicketCache()).isFalse();

        Properties props = config.baseConsumerProps();
        assertThat(props)
                .containsAtLeast(
                        SaslConfigs.SASL_MECHANISM,
                        "GSSAPI",
                        SaslConfigs.SASL_KERBEROS_SERVICE_NAME,
                        "kafka",
                        SaslConfigs.SASL_JAAS_CONFIG,
                        "com.sun.security.auth.module.Krb5LoginModule required useKeyTab=false storeKey=false principal='kafka-user';");
    }

    @Test
    public void shouldOverrideGssapiAuthenticationSettings() {
        Map<String, String> updatedConfig = new HashMap<>(standardParameters());
        updatedConfig.put(AUTHENTICATION_ENABLE, "true");
        updatedConfig.put(BrokerAuthenticationConfigs.SASL_MECHANISM, "GSSAPI");
        updatedConfig.put(BrokerAuthenticationConfigs.GSSAPI_KERBEROS_SERVICE_NAME, "kafka");
        updatedConfig.put(BrokerAuthenticationConfigs.GSSAPI_PRINCIPAL, "kafka-user");
        updatedConfig.put(BrokerAuthenticationConfigs.GSSAPI_STORE_KEY_ENABLE, "true");
        updatedConfig.put(BrokerAuthenticationConfigs.GSSAPI_KEY_TAB_ENABLE, "true");
        updatedConfig.put(
                BrokerAuthenticationConfigs.GSSAPI_KEY_TAB_PATH,
                keyTabFile.getFileName().toString());

        ConnectorConfig config = ConnectorConfig.newConfig(adapterDir.toFile(), updatedConfig);

        assertThat(config.isGssapiEnabled()).isTrue();
        assertThat(config.gssapiUseKeyTab()).isTrue();
        assertThat(config.gssapiKeyTab()).isEqualTo(keyTabFile.toString());
        assertThat(config.gssapiStoreKey()).isTrue();
        assertThat(config.gssapiPrincipal()).isEqualTo("kafka-user");
        assertThat(config.gssapiKerberosServiceName()).isEqualTo("kafka");

        Properties props = config.baseConsumerProps();
        assertThat(props)
                .containsAtLeast(
                        SaslConfigs.SASL_MECHANISM,
                        "GSSAPI",
                        SaslConfigs.SASL_KERBEROS_SERVICE_NAME,
                        "kafka",
                        SaslConfigs.SASL_JAAS_CONFIG,
                        "com.sun.security.auth.module.Krb5LoginModule required useKeyTab=true storeKey=true keyTab='"
                                + keyTabFile.toAbsolutePath()
                                + "' principal='kafka-user';");
    }

    @Test
    public void shouldOverrideGssapiAuthenticationSettingsWithTicketCache() {
        Map<String, String> updatedConfig = new HashMap<>(standardParameters());
        updatedConfig.put(AUTHENTICATION_ENABLE, "true");
        updatedConfig.put(BrokerAuthenticationConfigs.SASL_MECHANISM, "GSSAPI");
        updatedConfig.put(BrokerAuthenticationConfigs.GSSAPI_KERBEROS_SERVICE_NAME, "kafka");
        updatedConfig.put(BrokerAuthenticationConfigs.GSSAPI_TICKET_CACHE_ENABLE, "true");

        // The following settings should be ignored.
        updatedConfig.put(BrokerAuthenticationConfigs.GSSAPI_PRINCIPAL, "kafka-user");
        updatedConfig.put(BrokerAuthenticationConfigs.GSSAPI_STORE_KEY_ENABLE, "true");
        updatedConfig.put(BrokerAuthenticationConfigs.GSSAPI_KEY_TAB_ENABLE, "true");
        updatedConfig.put(
                BrokerAuthenticationConfigs.GSSAPI_KEY_TAB_PATH,
                keyTabFile.getFileName().toString());

        ConnectorConfig config = ConnectorConfig.newConfig(adapterDir.toFile(), updatedConfig);

        assertThat(config.isGssapiEnabled()).isTrue();
        assertThat(config.gssapiUseTicketCache()).isTrue();

        Properties props = config.baseConsumerProps();
        assertThat(props)
                .containsAtLeast(
                        SaslConfigs.SASL_MECHANISM,
                        "GSSAPI",
                        SaslConfigs.SASL_KERBEROS_SERVICE_NAME,
                        "kafka",
                        SaslConfigs.SASL_JAAS_CONFIG,
                        "com.sun.security.auth.module.Krb5LoginModule required useTicketCache=true;");
    }

    @Test
    public void shouldNotValidateWhenKeyTabIsNotSpecified() {
        Map<String, String> updatedConfig = new HashMap<>(standardParameters());
        updatedConfig.put(AUTHENTICATION_ENABLE, "true");
        updatedConfig.put(BrokerAuthenticationConfigs.SASL_MECHANISM, "GSSAPI");
        updatedConfig.put(BrokerAuthenticationConfigs.GSSAPI_PRINCIPAL, "kafka-user");
        updatedConfig.put(BrokerAuthenticationConfigs.GSSAPI_KERBEROS_SERVICE_NAME, "kafka");
        updatedConfig.put(BrokerAuthenticationConfigs.GSSAPI_KEY_TAB_ENABLE, "true");

        ConfigException ce =
                assertThrows(
                        ConfigException.class,
                        () -> ConnectorConfig.newConfig(adapterDir.toFile(), updatedConfig));
        assertThat(ce.getMessage())
                .isEqualTo("Missing required parameter [authentication.gssapi.key.tab.path]");

        updatedConfig.put(BrokerAuthenticationConfigs.GSSAPI_KEY_TAB_PATH, "aFile");
        ce =
                assertThrows(
                        ConfigException.class,
                        () -> ConnectorConfig.newConfig(adapterDir.toFile(), updatedConfig));
        assertThat(ce.getMessage())
                .isEqualTo(
                        "Not found file ["
                                + adapterDir.toString()
                                + "/aFile] specified in [authentication.gssapi.key.tab.path]");

        updatedConfig.put(
                BrokerAuthenticationConfigs.GSSAPI_KEY_TAB_PATH,
                keyTabFile.getFileName().toString());
        assertDoesNotThrow(() -> ConnectorConfig.newConfig(adapterDir.toFile(), updatedConfig));
    }

    @Test
    public void shouldNotValidateWhenPrincipalIsNotSpecifiedAndNotUseTicketCache() {
        Map<String, String> updatedConfig = new HashMap<>(standardParameters());
        updatedConfig.put(AUTHENTICATION_ENABLE, "true");
        updatedConfig.put(BrokerAuthenticationConfigs.SASL_MECHANISM, "GSSAPI");
        updatedConfig.put(BrokerAuthenticationConfigs.GSSAPI_PRINCIPAL, "kafka-user");
        updatedConfig.put(BrokerAuthenticationConfigs.GSSAPI_KERBEROS_SERVICE_NAME, "kafka");
        updatedConfig.put(BrokerAuthenticationConfigs.GSSAPI_KEY_TAB_ENABLE, "true");

        ConfigException ce =
                assertThrows(
                        ConfigException.class,
                        () -> ConnectorConfig.newConfig(adapterDir.toFile(), updatedConfig));
        assertThat(ce.getMessage())
                .isEqualTo("Missing required parameter [authentication.gssapi.key.tab.path]");

        updatedConfig.put(BrokerAuthenticationConfigs.GSSAPI_KEY_TAB_PATH, "aFile");
        ce =
                assertThrows(
                        ConfigException.class,
                        () -> ConnectorConfig.newConfig(adapterDir.toFile(), updatedConfig));
        assertThat(ce.getMessage())
                .isEqualTo(
                        "Not found file ["
                                + adapterDir.toString()
                                + "/aFile] specified in [authentication.gssapi.key.tab.path]");

        updatedConfig.put(
                BrokerAuthenticationConfigs.GSSAPI_KEY_TAB_PATH,
                keyTabFile.getFileName().toString());
        assertDoesNotThrow(() -> ConnectorConfig.newConfig(adapterDir.toFile(), updatedConfig));
    }

    @Test
    public void shouldNotAccessToSchemaRegistrySettings() {
        ConnectorConfig config =
                ConnectorConfig.newConfig(adapterDir.toFile(), standardParameters());

        assertThat(config.isSchemaRegistryEnabled()).isFalse();
        List<ThrowingRunnable> runnables =
                List.of(
                        () -> config.isSchemaRegistryEncryptionEnabled(),
                        () -> config.schemaRegistryEnabledProtocols(),
                        () -> config.schemaRegistryEnabledProtocolsAsStr(),
                        () -> config.schemaRegistrySslProtocol(),
                        () -> config.schemaRegistryTruststoreType(),
                        () -> config.schemaRegistryTruststorePath(),
                        () -> config.schemaRegistryTruststorePassword(),
                        () -> config.isSchemaRegistryHostNameVerificationEnabled(),
                        () -> config.schemaRegistryCipherSuites(),
                        () -> config.schemaRegistryCipherSuitesAsStr(),
                        () -> config.schemaRegistrySslProvider(),
                        () -> config.isSchemaRegistryBasicAuthenticationEnabled());
        for (ThrowingRunnable executable : runnables) {
            ConfigException ce = assertThrows(ConfigException.class, executable);
            assertThat(ce.getMessage())
                    .isEqualTo(
                            "Neither parameter [record.key.evaluator.schema.registry.enable] nor parameter [record.value.evaluator.schema.registry.enable] are enabled");
        }
    }

    @ParameterizedTest
    @ValueSource(
            strings = {
                RECORD_KEY_EVALUATOR_SCHEMA_REGISTRY_ENABLE,
                RECORD_VALUE_EVALUATOR_SCHEMA_REGISTRY_ENABLE
            })
    public void shouldSpecifyRequiredSchemaRegistryParameters(String evaluatorKey) {
        Map<String, String> updatedConfig = new HashMap<>(standardParameters());
        updatedConfig.put(evaluatorKey, "true");

        ConfigException ce =
                assertThrows(
                        ConfigException.class,
                        () -> ConnectorConfig.newConfig(adapterDir.toFile(), updatedConfig));
        assertThat(ce.getMessage()).isEqualTo("Missing required parameter [schema.registry.url]");

        updatedConfig.put(URL, "http://localhost:8080");
        assertDoesNotThrow(() -> ConnectorConfig.newConfig(adapterDir.toFile(), updatedConfig));
    }

    @Test
    public void shouldNotAccessToSchemaRegistryEncryptionSettings() {
        Map<String, String> updatedConfig = new HashMap<>(standardParameters());
        updatedConfig.put(RECORD_VALUE_EVALUATOR_SCHEMA_REGISTRY_ENABLE, "true");
        updatedConfig.put(URL, "http://localhost:8080");

        ConnectorConfig config = ConnectorConfig.newConfig(adapterDir.toFile(), updatedConfig);
        assertThat(config.schemaRegistryUrl()).isEqualTo("http://localhost:8080");
        assertThat(config.isSchemaRegistryEncryptionEnabled()).isFalse();

        List<ThrowingRunnable> runnables =
                List.of(
                        () -> config.schemaRegistryEnabledProtocols(),
                        () -> config.schemaRegistryEnabledProtocolsAsStr(),
                        () -> config.schemaRegistrySslProtocol(),
                        () -> config.schemaRegistryTruststoreType(),
                        () -> config.schemaRegistryTruststorePath(),
                        () -> config.schemaRegistryTruststorePassword(),
                        () -> config.isSchemaRegistryHostNameVerificationEnabled(),
                        () -> config.schemaRegistryCipherSuites(),
                        () -> config.schemaRegistryCipherSuitesAsStr(),
                        () -> config.schemaRegistrySslProvider());
        for (ThrowingRunnable executable : runnables) {
            ConfigException ce = assertThrows(ConfigException.class, executable);
            assertThat(ce.getMessage())
                    .isEqualTo("Parameter [schema.registry.url] is not set with https protocol");
        }
    }

    @Test
    public void shouldGetDefaultSchemaRegistryEncryptionSettings() {
        Map<String, String> updatedConfig = new HashMap<>(standardParameters());
        updatedConfig.put(RECORD_VALUE_EVALUATOR_SCHEMA_REGISTRY_ENABLE, "true");
        updatedConfig.put(URL, "https://localhost:8080");

        ConnectorConfig config = ConnectorConfig.newConfig(adapterDir.toFile(), updatedConfig);
        assertThat(config.schemaRegistryUrl()).isEqualTo("https://localhost:8080");

        assertThat(config.isSchemaRegistryEnabled()).isTrue();
        assertThat(config.schemaRegistryEnabledProtocols()).containsExactly(TLSv12, TLSv13);
        assertThat(config.schemaRegistryEnabledProtocolsAsStr()).isEqualTo("TLSv1.2,TLSv1.3");
        assertThat(config.schemaRegistrySslProtocol().toString()).isEqualTo("TLSv1.3");
        assertThat(config.schemaRegistryTruststoreType().toString()).isEqualTo("JKS");
        assertThat(config.schemaRegistryTruststorePath()).isNull();
        assertThat(config.schemaRegistryTruststorePassword()).isNull();
        assertThat(config.isSchemaRegistryHostNameVerificationEnabled()).isFalse();
        assertThat(config.schemaRegistryCipherSuites()).isEmpty();
        assertThat(config.schemaRegistryCipherSuitesAsStr()).isNull();
        assertThat(config.schemaRegistrySslProvider()).isNull();
        assertThat(config.isSchemaRegistryKeystoreEnabled()).isFalse();

        Properties props = config.baseConsumerProps();
        assertThat(props)
                .containsAtLeast(
                        "schema.registry." + SslConfigs.SSL_PROTOCOL_CONFIG,
                        "TLSv1.3",
                        "schema.registry." + SslConfigs.SSL_ENABLED_PROTOCOLS_CONFIG,
                        "TLSv1.2,TLSv1.3",
                        "schema.registry." + SslConfigs.SSL_TRUSTSTORE_TYPE_CONFIG,
                        "JKS",
                        "schema.registry."
                                + SslConfigs.SSL_ENDPOINT_IDENTIFICATION_ALGORITHM_CONFIG,
                        "");
        assertThat(props)
                .doesNotContainKey("schema.registry." + SslConfigs.SSL_CIPHER_SUITES_CONFIG);

        List<ThrowingRunnable> runnables =
                List.of(
                        () -> config.schemaRegistryKeystorePath(),
                        () -> config.schemaRegistryKeystorePassword(),
                        () -> config.schemaRegistryKeystoreType(),
                        () -> config.schemaRegistryKeyPassword());
        for (ThrowingRunnable executable : runnables) {
            ConfigException ce = assertThrows(ConfigException.class, executable);
            assertThat(ce.getMessage())
                    .isEqualTo(
                            "Parameter [schema.registry.encryption.keystore.enable] is not enabled");
        }
    }

    @Test
    public void shouldOverrideSchemaRegistryEncryptionSettings() {
        Map<String, String> updatedConfig = new HashMap<>(standardParameters());
        updatedConfig.put(RECORD_VALUE_EVALUATOR_SCHEMA_REGISTRY_ENABLE, "true");
        updatedConfig.put(URL, "https://localhost:8080");
        updatedConfig.put(TRUSTSTORE_PATH, trustStoreFile.getFileName().toString());
        updatedConfig.put(TRUSTSTORE_PASSWORD, "truststore-password");
        updatedConfig.put(SSL_ENABLED_PROTOCOLS, "TLSv1.2");
        updatedConfig.put(SSL_PROTOCOL, "TLSv1.2");
        updatedConfig.put(TRUSTSTORE_TYPE, "PKCS12");
        updatedConfig.put(
                SSL_CIPHER_SUITES,
                "TLS_ECDHE_RSA_WITH_AES_256_CBC_SHA,TLS_RSA_WITH_AES_256_CBC_SHA");
        updatedConfig.put(HOSTNAME_VERIFICATION_ENANLE, "true");

        ConnectorConfig config = ConnectorConfig.newConfig(adapterDir.toFile(), updatedConfig);

        assertThat(config.isSchemaRegistryEncryptionEnabled()).isTrue();
        assertThat(config.schemaRegistryEnabledProtocols()).containsExactly(TLSv12);
        assertThat(config.schemaRegistryEnabledProtocolsAsStr()).isEqualTo("TLSv1.2");
        assertThat(config.schemaRegistrySslProtocol().toString()).isEqualTo("TLSv1.2");
        assertThat(config.schemaRegistryTruststoreType().toString()).isEqualTo("PKCS12");
        assertThat(config.schemaRegistryTruststorePath()).isEqualTo(trustStoreFile.toString());
        assertThat(config.schemaRegistryTruststorePassword()).isEqualTo("truststore-password");
        assertThat(config.isSchemaRegistryHostNameVerificationEnabled()).isTrue();
        assertThat(config.schemaRegistryCipherSuites())
                .containsExactly(
                        "TLS_ECDHE_RSA_WITH_AES_256_CBC_SHA", "TLS_RSA_WITH_AES_256_CBC_SHA");
        assertThat(config.schemaRegistryCipherSuitesAsStr())
                .isEqualTo("TLS_ECDHE_RSA_WITH_AES_256_CBC_SHA,TLS_RSA_WITH_AES_256_CBC_SHA");
        assertThat(config.schemaRegistrySslProvider()).isNull();

        Properties props = config.baseConsumerProps();
        assertThat(props)
                .doesNotContainKey(
                        "schema.registry."
                                + SslConfigs.SSL_ENDPOINT_IDENTIFICATION_ALGORITHM_CONFIG);
        assertThat(props)
                .containsAtLeast(
                        "schema.registry." + SslConfigs.SSL_PROTOCOL_CONFIG,
                        "TLSv1.2",
                        "schema.registry." + SslConfigs.SSL_ENABLED_PROTOCOLS_CONFIG,
                        "TLSv1.2",
                        "schema.registry." + SslConfigs.SSL_TRUSTSTORE_TYPE_CONFIG,
                        "PKCS12",
                        "schema.registry." + SslConfigs.SSL_TRUSTSTORE_LOCATION_CONFIG,
                        trustStoreFile.toString(),
                        "schema.registry." + SslConfigs.SSL_TRUSTSTORE_PASSWORD_CONFIG,
                        "truststore-password",
                        "schema.registry." + SslConfigs.SSL_CIPHER_SUITES_CONFIG,
                        "TLS_ECDHE_RSA_WITH_AES_256_CBC_SHA,TLS_RSA_WITH_AES_256_CBC_SHA");
    }

    @Test
    public void shouldGetDefaultSchemaRegistryKeystoreSettings() {
        Map<String, String> updatedConfig = new HashMap<>(standardParameters());
        updatedConfig.put(RECORD_VALUE_EVALUATOR_SCHEMA_REGISTRY_ENABLE, "true");
        updatedConfig.put(URL, "https://localhost:8080");
        updatedConfig.put(KEYSTORE_ENABLE, "true");
        updatedConfig.put(KEYSTORE_PATH, keyStoreFile.getFileName().toString());
        updatedConfig.put(KEYSTORE_PASSWORD, "keystore-password");

        ConnectorConfig config = ConnectorConfig.newConfig(adapterDir.toFile(), updatedConfig);

        assertThat(config.isSchemaRegistryKeystoreEnabled()).isTrue();
        assertThat(config.schemaRegistryKeystorePath()).isEqualTo(keyStoreFile.toString());
        assertThat(config.schemaRegistryKeystoreType().toString()).isEqualTo("JKS");
        assertThat(config.schemaRegistryKeystorePassword()).isEqualTo("keystore-password");
        assertThat(config.schemaRegistryKeyPassword()).isNull();

        Properties props = config.baseConsumerProps();
        assertThat(props)
                .containsAtLeast(
                        "schema.registry." + SslConfigs.SSL_KEYSTORE_TYPE_CONFIG,
                        "JKS",
                        "schema.registry." + SslConfigs.SSL_KEYSTORE_PASSWORD_CONFIG,
                        "keystore-password",
                        "schema.registry." + SslConfigs.SSL_KEYSTORE_LOCATION_CONFIG,
                        keyStoreFile.toString());
        assertThat(props)
                .doesNotContainKey("schema.registry." + SslConfigs.SSL_KEY_PASSWORD_CONFIG);
    }

    @Test
    public void shouldOverrideSchemaRegistryKeystoreSettings() {
        Map<String, String> updatedConfig = new HashMap<>(standardParameters());
        updatedConfig.put(RECORD_VALUE_EVALUATOR_SCHEMA_REGISTRY_ENABLE, "true");
        updatedConfig.put(URL, "https://localhost:8080");
        updatedConfig.put(KEYSTORE_ENABLE, "true");
        updatedConfig.put(KEYSTORE_TYPE, "PKCS12");
        updatedConfig.put(KEYSTORE_PATH, keyStoreFile.getFileName().toString());
        updatedConfig.put(KEYSTORE_PASSWORD, "keystore-password");

        ConnectorConfig config = ConnectorConfig.newConfig(adapterDir.toFile(), updatedConfig);

        assertThat(config.isSchemaRegistryKeystoreEnabled()).isTrue();
        assertThat(config.schemaRegistryKeystoreType().toString()).isEqualTo("PKCS12");

        updatedConfig.put(KEY_PASSWORD, "");
        ConfigException ce =
                assertThrows(
                        ConfigException.class,
                        () -> ConnectorConfig.newConfig(adapterDir.toFile(), updatedConfig));
        assertThat(ce.getMessage())
                .isEqualTo(
                        "Specify a valid value for parameter [schema.registry.encryption.keystore.key.password]");

        updatedConfig.put(KEY_PASSWORD, "key-password");
        config = ConnectorConfig.newConfig(adapterDir.toFile(), updatedConfig);
        assertThat(config.schemaRegistryKeyPassword()).isEqualTo("key-password");

        Properties props = config.baseConsumerProps();
        assertThat(props)
                .containsAtLeast(
                        "schema.registry." + SslConfigs.SSL_KEYSTORE_TYPE_CONFIG,
                        "PKCS12",
                        "schema.registry." + SslConfigs.SSL_KEYSTORE_PASSWORD_CONFIG,
                        "keystore-password",
                        "schema.registry." + SslConfigs.SSL_KEYSTORE_LOCATION_CONFIG,
                        keyStoreFile.toString(),
                        "schema.registry." + SslConfigs.SSL_KEY_PASSWORD_CONFIG,
                        "key-password");
    }

    @Test
    public void shouldNotAccessToSchemaRegistryBasicAuthenticationSettings() {
        Map<String, String> updatedConfig = new HashMap<>(standardParameters());
        updatedConfig.put(RECORD_VALUE_EVALUATOR_SCHEMA_REGISTRY_ENABLE, "true");
        updatedConfig.put(URL, "http://localhost:8080");

        ConnectorConfig config = ConnectorConfig.newConfig(adapterDir.toFile(), updatedConfig);
        assertThat(config.isSchemaRegistryBasicAuthenticationEnabled()).isFalse();

        List<ThrowingRunnable> runnables =
                List.of(
                        () -> config.schemaRegistryBasicAuthenticationUserName(),
                        () -> config.schemaRegistryBasicAuthenticationPassword());
        for (ThrowingRunnable executable : runnables) {
            ConfigException ce = assertThrows(ConfigException.class, executable);
            assertThat(ce.getMessage())
                    .isEqualTo(
                            "Parameter [schema.registry.basic.authentication.enable] is not enabled");
        }
    }

    @Test
    public void shouldGetSchemaRegistryBasicAuthenticationSettings() {
        Map<String, String> updatedConfig = new HashMap<>(standardParameters());
        updatedConfig.put(RECORD_VALUE_EVALUATOR_SCHEMA_REGISTRY_ENABLE, "true");
        updatedConfig.put(URL, "http://localhost:8080");
        updatedConfig.put(ENABLE_BASIC_AUTHENTICATION, "true");

        ConfigException ce =
                assertThrows(
                        ConfigException.class,
                        () -> ConnectorConfig.newConfig(adapterDir.toFile(), updatedConfig));
        assertThat(ce.getMessage())
                .isEqualTo(
                        "Missing required parameter [schema.registry.basic.authentication.username]");

        updatedConfig.put(BASIC_AUTHENTICATION_USER_NAME, "");
        ce =
                assertThrows(
                        ConfigException.class,
                        () -> ConnectorConfig.newConfig(adapterDir.toFile(), updatedConfig));
        assertThat(ce.getMessage())
                .isEqualTo(
                        "Specify a valid value for parameter [schema.registry.basic.authentication.username]");

        updatedConfig.put(BASIC_AUTHENTICATION_USER_NAME, "username");
        ce =
                assertThrows(
                        ConfigException.class,
                        () -> ConnectorConfig.newConfig(adapterDir.toFile(), updatedConfig));
        assertThat(ce.getMessage())
                .isEqualTo(
                        "Missing required parameter [schema.registry.basic.authentication.password]");

        updatedConfig.put(BASIC_AUTHENTICATION_USER_PASSWORD, "");
        ce =
                assertThrows(
                        ConfigException.class,
                        () -> ConnectorConfig.newConfig(adapterDir.toFile(), updatedConfig));
        assertThat(ce.getMessage())
                .isEqualTo(
                        "Specify a valid value for parameter [schema.registry.basic.authentication.password]");

        updatedConfig.put(BASIC_AUTHENTICATION_USER_PASSWORD, "password");

        ConnectorConfig config = ConnectorConfig.newConfig(adapterDir.toFile(), updatedConfig);
        assertThat(config.isSchemaRegistryBasicAuthenticationEnabled()).isTrue();
        assertThat(config.schemaRegistryBasicAuthenticationUserName()).isEqualTo("username");
        assertThat(config.schemaRegistryBasicAuthenticationPassword()).isEqualTo("password");

        Properties props = config.baseConsumerProps();
        assertThat(props)
                .containsAtLeast(
                        BASIC_AUTH_CREDENTIALS_SOURCE,
                        "USER_INFO",
                        USER_INFO_CONFIG,
                        "username:password");
    }
}<|MERGE_RESOLUTION|>--- conflicted
+++ resolved
@@ -953,8 +953,6 @@
     }
 
     @Test
-<<<<<<< HEAD
-=======
     public void shouldGetFieldsSkipFailedMapping() {
         ConnectorConfig config = ConnectorConfigProvider.minimal();
         assertThat(config.isFieldsSkipFailedMappingEnabled()).isFalse();
@@ -979,7 +977,6 @@
     }
 
     @Test
->>>>>>> e722e6a5
     public void shouldFailDueToInvalidRegularExpressionInTopicMapping() {
         Map<String, String> configs = new HashMap<>();
         configs.put(ConnectorConfig.MAP_REG_EX_ENABLE, "true");
