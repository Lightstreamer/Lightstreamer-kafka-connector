--- conflicted
+++ resolved
@@ -921,8 +921,6 @@
     }
 
     @Test
-<<<<<<< HEAD
-=======
     public void shouldGetKvpPairsSeparator() {
         ConnectorConfig config = ConnectorConfigProvider.minimal();
         assertThat(config.getKeyKvpPairsSeparator()).isEqualTo(',');
@@ -1001,7 +999,6 @@
     }
 
     @Test
->>>>>>> c15497c8
     public void shouldGetOverriddenGroupId() {
         Map<String, String> updatedConfig = new HashMap<>(standardParameters());
         updatedConfig.put(GROUP_ID, "group-id");
