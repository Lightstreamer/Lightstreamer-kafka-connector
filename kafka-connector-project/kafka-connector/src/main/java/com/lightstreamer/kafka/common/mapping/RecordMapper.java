--- conflicted
+++ resolved
@@ -207,19 +207,8 @@
 
     @Override
     public MappedRecord map(KafkaRecord<K, V> record) throws ValueException {
-<<<<<<< HEAD
-        String topic = record.topic();
-        // templateExtractors.keySet().stream().filter(t->topic.matches(t));
-        var extractors =
-                templateExtractors.entrySet().stream()
-                        .filter(e -> topic.matches(e.getKey()))
-                        .flatMap(e -> e.getValue().stream())
-                        .collect(Collectors.toSet());
-        // var extractors = templateExtractors.getOrDefault(topic, emptySet());
-=======
         var extractors = extractorsSupplier.getExtractors(record.topic());
 
->>>>>>> 32e4fb33
         if (extractors.isEmpty()) {
             return DefaultMappedRecord.NOPRecord;
         }
