
/*
 * Copyright (C) 2024 Lightstreamer Srl
 *
 * Licensed under the Apache License, Version 2.0 (the "License");
 * you may not use this file except in compliance with the License.
 * You may obtain a copy of the License at
 *
 *      http://www.apache.org/licenses/LICENSE-2.0
 *
 * Unless required by applicable law or agreed to in writing, software
 * distributed under the License is distributed on an "AS IS" BASIS,
 * WITHOUT WARRANTIES OR CONDITIONS OF ANY KIND, either express or implied.
 * See the License for the specific language governing permissions and
 * limitations under the License.
*/

package com.lightstreamer.kafka.common.mapping.selectors;

import com.lightstreamer.kafka.common.mapping.selectors.Expressions.Constant;
import com.lightstreamer.kafka.common.mapping.selectors.Expressions.ExtractionExpression;

<<<<<<< HEAD
import java.util.ArrayList;
=======
import java.util.HashMap;
>>>>>>> ff5da1dc
import java.util.HashSet;
import java.util.Map;
import java.util.Objects;
import java.util.Set;
import java.util.TreeMap;
import java.util.function.Function;

class DataExtractorSupport {

    public static <K, V> DataExtractor<K, V> extractor(
            KeyValueSelectorSuppliers<K, V> suppliers,
            String schema,
            Map<String, ExtractionExpression> expressions,
            boolean skipOnFailure,
            boolean mapNonScalars)
            throws ExtractionException {
        return new DataExtractorImpl<>(
                suppliers, schema, expressions, skipOnFailure, mapNonScalars);
    }

    private static final class DataExtractorImpl<K, V> implements DataExtractor<K, V> {

        private static record WrapperSelectors<K, V>(
                KeySelectorSupplier<K> keySelectorSupplier,
                ValueSelectorSupplier<V> valueSelectorSupplier,
                ConstantSelectorSupplier constantSelectorSupplier,
                HeadersSelectorSupplier headersSelectorSupplier) {}

        private final Schema schema;
        private final boolean skipOnFailure;
        private final Function<KafkaRecord<K, V>, Data>[] extractors;
        private final boolean mapNonScalars;
        private Function<KafkaRecord<K, V>, String> extractAsCanonical;

        @SuppressWarnings("unchecked")
        DataExtractorImpl(
                KeyValueSelectorSuppliers<K, V> sSuppliers,
                String schemaName,
                Map<String, ExtractionExpression> expressions,
                boolean skipOnFailure,
                boolean mapNonScalars)
                throws ExtractionException {

            this.skipOnFailure = skipOnFailure;
            this.mapNonScalars = mapNonScalars;
            HeadersSelectorSupplier headersSelectorSupplier = new HeadersSelectorSupplier();
            ConstantSelectorSupplier constantSelectorSupplier =
                    new ConstantSelectorSupplier(
                            Constant.OFFSET,
                            Constant.PARTITION,
                            Constant.TIMESTAMP,
                            Constant.TOPIC);

            WrapperSelectors<K, V> wrapperSelectors =
                    new WrapperSelectors<>(
                            sSuppliers.keySelectorSupplier(),
                            sSuppliers.valueSelectorSupplier(),
                            constantSelectorSupplier,
                            headersSelectorSupplier);

            Set<String> schemaKeys = new HashSet<>();
            this.extractors =
                    (Function<KafkaRecord<K, V>, Data>[]) new Function[expressions.size()];
            Map<String, ExtractionExpression> sortedExpressions = new TreeMap<>(expressions);
            int index = 0;
            for (Map.Entry<String, ExtractionExpression> boundExpression :
                    sortedExpressions.entrySet()) {
                String key = boundExpression.getKey();
                schemaKeys.add(key);
                Function<KafkaRecord<K, V>, Data> dataExtractor =
                        createDataExtractor(wrapperSelectors, key, boundExpression.getValue());
                this.extractors[index++] = dataExtractor;
            }

            this.schema = Schema.from(schemaName, schemaKeys);
            switch (this.extractors.length) {
                case 0 -> this.extractAsCanonical = record -> schemaName;
                case 1 ->
                        this.extractAsCanonical =
                                record ->
                                        Data.buildItemNameSingle(
                                                this.extractors[0].apply(record), schemaName);
                default ->
                        this.extractAsCanonical =
                                record ->
                                        Data.buildItemName(
                                                this.extractDataArray(record), schemaName);
            }
        }

        @Override
        public Schema schema() {
            return schema;
        }

        @Override
        public boolean skipOnFailure() {
            return skipOnFailure;
        }

        @Override
        public boolean mapNonScalars() {
            return mapNonScalars;
        }

        @Override
<<<<<<< HEAD
        public SchemaAndValues extractData(KafkaRecord<K, V> record) throws ValueException {
            BuildableSchemaAndValues schemaAndValues = new BuildableSchemaAndValues(schema);
            for (Function<KafkaRecord<K, V>, Data> extractor : this.extractors) {
                try {
                    Data data = extractor.apply(record);
                    schemaAndValues.addValueNoKeyCheck(data.name(), data.text());
=======
        public Map<String, String> extractAsMap(KafkaRecord<K, V> record) throws ValueException {
            Map<String, String> values = new HashMap<>();
            for (int i = 0; i < this.extractors.length; i++) {
                try {
                    Data data = this.extractors[i].apply(record);
                    values.put(data.name(), data.text());
>>>>>>> ff5da1dc
                } catch (ValueException ve) {
                    if (!skipOnFailure) {
                        throw ve;
                    }
                }
            }
<<<<<<< HEAD
            return schemaAndValues;
=======
            return values;
>>>>>>> ff5da1dc
        }

        @Override
        public String extractAsCanonicalItem(KafkaRecord<K, V> record) throws ValueException {
            return extractAsCanonical.apply(record);
        }

        private Data[] extractDataArray(KafkaRecord<K, V> record) {
            Data[] data = new Data[this.extractors.length];
            for (int i = 0; i < this.extractors.length; i++) {
                data[i] = this.extractors[i].apply(record);
            }
            return data;
        }

        private Function<KafkaRecord<K, V>, Data> createDataExtractor(
                WrapperSelectors<K, V> wrapperSelectors,
                String key,
                ExtractionExpression expression)
                throws ExtractionException {
            Function<KafkaRecord<K, V>, Data> dataExtractor =
                    switch (expression.constant()) {
                        case KEY -> {
                            KeySelector<K> keySelector =
                                    mkSelector(
                                            wrapperSelectors.keySelectorSupplier(),
                                            key,
                                            expression);
                            yield record -> keySelector.extractKey(record, !mapNonScalars);
                        }
                        case VALUE -> {
                            ValueSelector<V> valueSelector =
                                    mkSelector(
                                            wrapperSelectors.valueSelectorSupplier(),
                                            key,
                                            expression);
                            yield record -> valueSelector.extractValue(record, !mapNonScalars);
                        }
                        case HEADERS -> {
                            GenericSelector headerSelector =
                                    mkSelector(
                                            wrapperSelectors.headersSelectorSupplier(),
                                            key,
                                            expression);
                            yield record -> headerSelector.extract(record);
                        }
                        default -> {
                            ConstantSelector constantSelector =
                                    mkSelector(
                                            wrapperSelectors.constantSelectorSupplier(),
                                            key,
                                            expression);
                            yield record -> constantSelector.extract(record);
                        }
                    };
            return dataExtractor;
        }

        static <T extends Selector> T mkSelector(
                SelectorSupplier<T> selectorSupplier, String param, ExtractionExpression expression)
                throws ExtractionException {
            return selectorSupplier.newSelector(param, expression);
        }

        @Override
        public int hashCode() {
            return Objects.hash(schema, skipOnFailure, mapNonScalars);
        }

        @Override
        public boolean equals(Object obj) {
            if (this == obj) return true;

            return obj instanceof DataExtractorImpl<?, ?> other
                    && Objects.equals(schema, other.schema)
                    && Objects.equals(skipOnFailure, other.skipOnFailure)
                    && Objects.equals(mapNonScalars, other.mapNonScalars);
        }
    }

    private DataExtractorSupport() {}
}<|MERGE_RESOLUTION|>--- conflicted
+++ resolved
@@ -20,11 +20,7 @@
 import com.lightstreamer.kafka.common.mapping.selectors.Expressions.Constant;
 import com.lightstreamer.kafka.common.mapping.selectors.Expressions.ExtractionExpression;
 
-<<<<<<< HEAD
-import java.util.ArrayList;
-=======
 import java.util.HashMap;
->>>>>>> ff5da1dc
 import java.util.HashSet;
 import java.util.Map;
 import java.util.Objects;
@@ -131,32 +127,19 @@
         }
 
         @Override
-<<<<<<< HEAD
-        public SchemaAndValues extractData(KafkaRecord<K, V> record) throws ValueException {
-            BuildableSchemaAndValues schemaAndValues = new BuildableSchemaAndValues(schema);
-            for (Function<KafkaRecord<K, V>, Data> extractor : this.extractors) {
-                try {
-                    Data data = extractor.apply(record);
-                    schemaAndValues.addValueNoKeyCheck(data.name(), data.text());
-=======
         public Map<String, String> extractAsMap(KafkaRecord<K, V> record) throws ValueException {
             Map<String, String> values = new HashMap<>();
             for (int i = 0; i < this.extractors.length; i++) {
                 try {
                     Data data = this.extractors[i].apply(record);
                     values.put(data.name(), data.text());
->>>>>>> ff5da1dc
                 } catch (ValueException ve) {
                     if (!skipOnFailure) {
                         throw ve;
                     }
                 }
             }
-<<<<<<< HEAD
-            return schemaAndValues;
-=======
             return values;
->>>>>>> ff5da1dc
         }
 
         @Override
