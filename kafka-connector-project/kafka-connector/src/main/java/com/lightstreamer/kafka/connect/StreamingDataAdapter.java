--- conflicted
+++ resolved
@@ -85,19 +85,7 @@
     // The ErrantRecordReporter instance for forwarding unprocessable records to the DQL.
     private final ErrantRecordReporter reporter;
 
-<<<<<<< HEAD
     /** A container of all currently subscribed items. */
-=======
-    // Map of all the subscribed items.
-    // private final ConcurrentHashMap<String, SubscribedItem> subscribedItems =
-    //         new ConcurrentHashMap<>();
-
-    /**
-     * A container of all currently subscribed items in the Lightstreamer Server. This instance is
-     * created from the values of the subscribedItems map and manages the collection of active
-     * subscription requests.
-     */
->>>>>>> ff5da1dc
     private final SubscribedItems subscribed = SubscribedItems.create();
 
     // The ItemEventListener instance injected by the Remote Provider Server.
@@ -169,11 +157,7 @@
             }
 
             logger.info("Subscribed to item [{}]", item);
-<<<<<<< HEAD
-            subscribed.addItem(item, newItem);
-=======
             subscribed.add(newItem);
->>>>>>> ff5da1dc
             if (itemsCounter.addAndGet(1) == 1) {
                 setDownstreamUpdater(this::update);
             }
@@ -185,13 +169,8 @@
 
     @Override
     public void unsubscribe(String item) throws SubscriptionException, FailureException {
-<<<<<<< HEAD
         Optional<SubscribedItem> removedItem = subscribed.removeItem(item);
         if (removedItem.isEmpty()) {
-=======
-        SubscribedItem removedItem = subscribed.remove(item);
-        if (removedItem == null) {
->>>>>>> ff5da1dc
             throw new SubscriptionException(
                     "Unsubscribing from unexpected item [%s]".formatted(item));
         }
@@ -233,14 +212,8 @@
     }
 
     // Only for testing purposes
-<<<<<<< HEAD
     Optional<SubscribedItem> getSubscribedItem(String item) {
         return subscribed.getItem(item);
-=======
-    Item getSubscribedItem(String item) {
-        // return subscribedItems.get(item);
-        return subscribed.get(item);
->>>>>>> ff5da1dc
     }
 
     // Only for testing purposes
