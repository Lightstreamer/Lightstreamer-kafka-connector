--- conflicted
+++ resolved
@@ -47,50 +47,20 @@
 
 public class ConnectorConfigurator {
 
-<<<<<<< HEAD
-    public interface ConsumerLoopConfig<K, V> {
-
-        String connectionName();
-
-        Properties consumerProperties();
-
-        DataExtractor<K, V> fieldsExtractor();
-
-        ItemTemplates<K, V> itemTemplates();
-
-        Deserializer<K> keyDeserializer();
-
-        Deserializer<V> valueDeserializer();
-
-        RecordErrorHandlingStrategy recordErrorHandlingStrategy();
-
-        boolean isCommandEnforceEnabled();
-    }
-
-    private static record ConsumerLoopConfigImpl<K, V>(
-=======
     private static record ConsumerTriggerConfigImpl<K, V>(
->>>>>>> 9c47a5bb
             String connectionName,
             Properties consumerProperties,
             ItemTemplates<K, V> itemTemplates,
             DataExtractor<K, V> fieldsExtractor,
-<<<<<<< HEAD
-            Deserializer<K> keyDeserializer,
-            Deserializer<V> valueDeserializer,
-            RecordErrorHandlingStrategy recordErrorHandlingStrategy,
-            boolean isCommandEnforceEnabled)
-            implements ConsumerLoopConfig<K, V> {}
-=======
             KeyValueDeserializers<K, V> deserializers,
             RecordErrorHandlingStrategy errorHandlingStrategy,
+            boolean isCommandEnforceEnabled,
             Concurrency concurrency)
             implements ConsumerTriggerConfig<K, V> {}
 
     private static record ConcurrencyConfig(
             RecordConsumeWithOrderStrategy orderStrategy, int threads)
             implements ConsumerTriggerConfig.Concurrency {}
->>>>>>> 9c47a5bb
 
     private final ConnectorConfig config;
     private final Logger log;
@@ -111,29 +81,7 @@
 
     public ConsumerTriggerConfig<?, ?> configure() throws ConfigException {
         try {
-<<<<<<< HEAD
-            TopicConfigurations topicsConfig =
-                    TopicConfigurations.of(
-                            config.getItemTemplateConfigs(), config.getTopicMappings());
-            SelectorSuppliers<?, ?> sSuppliers =
-                    SelectorSuppliers.of(
-                            mkKeySelectorSupplier(config), mkValueSelectorSupplier(config));
-
-            ItemTemplates<?, ?> itemTemplates = initItemTemplates(sSuppliers, topicsConfig);
-            DataExtractor<?, ?> fieldsExtractor = fieldConfigs.extractor(sSuppliers);
-
-            return new ConsumerLoopConfigImpl(
-                    config.getAdapterName(),
-                    config.baseConsumerProps(),
-                    itemTemplates,
-                    fieldsExtractor,
-                    sSuppliers.keySelectorSupplier().deseralizer(),
-                    sSuppliers.valueSelectorSupplier().deseralizer(),
-                    config.getRecordExtractionErrorHandlingStrategy(),
-                    config.isCommandEnforceEnabled());
-=======
             return doConfigure(config, mkKeyValueSelectorSuppliers(config));
->>>>>>> 9c47a5bb
         } catch (Exception e) {
             log.atError().setCause(e).log();
             throw new ConfigException(e.getMessage());
@@ -162,6 +110,7 @@
                 fieldsExtractor,
                 sSuppliers.deserializers(),
                 config.getRecordExtractionErrorHandlingStrategy(),
+                config.isCommandEnforceEnabled(),
                 new ConcurrencyConfig(
                         config.getRecordConsumeWithOrderStrategy(),
                         config.getRecordConsumeWithNumThreads()));
