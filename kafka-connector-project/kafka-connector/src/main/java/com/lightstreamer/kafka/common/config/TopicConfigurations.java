--- conflicted
+++ resolved
@@ -131,80 +131,8 @@
         }
     }
 
-<<<<<<< HEAD
-    public static final class ItemReference {
-
-        public static ItemReference template(TemplateExpression result) {
-            return new ItemReference(result);
-        }
-
-        public static ItemReference name(String itemName) throws ConfigException {
-            if (itemName == null || itemName.isBlank()) {
-                throw new ConfigException("Item name must be a non-empty string");
-            }
-            return new ItemReference(itemName);
-        }
-
-        static ItemReference from(String itemRef, ItemTemplateConfigs itemTemplateConfigs)
-                throws ConfigException {
-            if (itemRef == null) {
-                throw new IllegalArgumentException("itemRef is null");
-            }
-            if (itemRef.startsWith("item-template.")) {
-                String templateName = itemRef.substring(itemRef.indexOf(".") + 1);
-                if (templateName.isBlank()) {
-                    throw new ConfigException("Item template reference must be a non-empty string");
-                }
-                if (!itemTemplateConfigs.contains(templateName)) {
-                    throw new ConfigException(
-                            "No item template [%s] found".formatted(templateName));
-                }
-                TemplateExpression expression = itemTemplateConfigs.getExpression(templateName);
-                return ItemReference.template(expression);
-            }
-            return ItemReference.name(itemRef);
-        }
-
-        private Either<String, TemplateExpression> item;
-
-        private ItemReference(TemplateExpression result) {
-            item = Either.right(result);
-        }
-
-        private ItemReference(String itemName) {
-            item = Either.left(itemName);
-        }
-
-        public String itemName() {
-            return item.getLeft();
-        }
-
-        public boolean isTemplate() {
-            return item.isRight();
-        }
-
-        public TemplateExpression template() {
-            return item.getRight();
-        }
-
-        @Override
-        public int hashCode() {
-            return Objects.hash(item);
-        }
-
-        @Override
-        public boolean equals(Object obj) {
-            if (this == obj) return true;
-
-            return obj instanceof ItemReference other && Objects.equals(item, other.item);
-        }
-    }
-
-    public static record TopicConfiguration(String topic, List<ItemReference> itemReferences) {}
-=======
     public static record TopicConfiguration(
             String topic, List<TemplateExpression> itemReferences) {}
->>>>>>> ffcceef6
 
     public static TopicConfigurations of(
             ItemTemplateConfigs itemTemplateConfigs, List<TopicMappingConfig> topicMappingConfigs)
