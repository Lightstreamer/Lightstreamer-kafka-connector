--- conflicted
+++ resolved
@@ -901,8 +901,6 @@
         return getBoolean(FIELDS_MAP_NON_SCALAR_VALUES_ENABLE);
     }
 
-<<<<<<< HEAD
-=======
     public char getKeyKvpPairsSeparator() {
         return get(RECORD_KEY_EVALUATOR_KVP_PAIRS_SEPARATOR, CHAR, false).charAt(0);
     }
@@ -919,7 +917,6 @@
         return get(RECORD_VALUE_EVALUATOR_KVP_KEY_VALUE_SEPARATOR, CHAR, false).charAt(0);
     }
 
->>>>>>> c15497c8
     public FieldConfigs getFieldConfigs() {
         return fieldConfigs;
     }
