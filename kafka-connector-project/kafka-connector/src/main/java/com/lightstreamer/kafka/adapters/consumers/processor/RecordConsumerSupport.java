
/*
 * Copyright (C) 2024 Lightstreamer Srl
 *
 * Licensed under the Apache License, Version 2.0 (the "License");
 * you may not use this file except in compliance with the License.
 * You may obtain a copy of the License at
 *
 *      http://www.apache.org/licenses/LICENSE-2.0
 *
 * Unless required by applicable law or agreed to in writing, software
 * distributed under the License is distributed on an "AS IS" BASIS,
 * WITHOUT WARRANTIES OR CONDITIONS OF ANY KIND, either express or implied.
 * See the License for the specific language governing permissions and
 * limitations under the License.
*/

package com.lightstreamer.kafka.adapters.consumers.processor;

import static java.util.concurrent.Executors.newFixedThreadPool;

import com.lightstreamer.interfaces.data.ItemEventListener;
import com.lightstreamer.kafka.adapters.config.specs.ConfigTypes.RecordErrorHandlingStrategy;
import com.lightstreamer.kafka.adapters.consumers.offsets.Offsets.OffsetService;
import com.lightstreamer.kafka.adapters.consumers.processor.RecordConsumer.OrderStrategy;
import com.lightstreamer.kafka.adapters.consumers.processor.RecordConsumer.RecordProcessor;
import com.lightstreamer.kafka.adapters.consumers.processor.RecordConsumer.StartBuildingConsumer;
import com.lightstreamer.kafka.adapters.consumers.processor.RecordConsumer.StartBuildingProcessor;
import com.lightstreamer.kafka.adapters.consumers.processor.RecordConsumer.WihtOffsetService;
import com.lightstreamer.kafka.adapters.consumers.processor.RecordConsumer.WithLogger;
import com.lightstreamer.kafka.adapters.consumers.processor.RecordConsumer.WithOptionals;
import com.lightstreamer.kafka.adapters.consumers.processor.RecordConsumer.WithSubscribedItems;
import com.lightstreamer.kafka.common.mapping.Items.SubscribedItem;
import com.lightstreamer.kafka.common.mapping.RecordMapper;
import com.lightstreamer.kafka.common.mapping.RecordMapper.MappedRecord;
import com.lightstreamer.kafka.common.mapping.selectors.KafkaRecord;
import com.lightstreamer.kafka.common.mapping.selectors.ValueException;

import org.apache.kafka.clients.consumer.ConsumerRecord;
import org.apache.kafka.clients.consumer.ConsumerRecords;
import org.apache.kafka.common.KafkaException;
import org.slf4j.Logger;
import org.slf4j.LoggerFactory;

import java.util.ArrayList;
import java.util.Collection;
import java.util.List;
import java.util.Map;
import java.util.Objects;
import java.util.Set;
import java.util.concurrent.atomic.AtomicInteger;

class RecordConsumerSupport {

    public static <K, V> StartBuildingProcessor<K, V> startBuildingProcessor(
            RecordMapper<K, V> mapper) {
        return new StartBuildingProcessorBuilderImpl<>(mapper);
    }

    public static <K, V> StartBuildingConsumer<K, V> startBuildingConsumer(
            RecordProcessor<K, V> recordProcessor) {
        return new StartBuildingConsumerImpl<>(recordProcessor);
    }

    private static class StartBuildingConsumerImpl<K, V> implements StartBuildingConsumer<K, V> {

        protected RecordProcessor<K, V> processor;
        protected OffsetService offsetService;
        protected RecordErrorHandlingStrategy errorStrategy;
        protected Logger logger;

        // Optional and defaulted fields
        protected int threads = 1;
        protected OrderStrategy orderStrategy = OrderStrategy.ORDER_BY_PARTITION;
        protected boolean prefereSingleThread = false;

        StartBuildingConsumerImpl(RecordProcessor<K, V> processor) {
            this.processor = processor;
        }

        @Override
        public WihtOffsetService<K, V> offsetService(OffsetService offsetService) {
            this.offsetService = offsetService;
            return new WithOffsetServiceImpl<>(this);
        }
    }

    private static class StartBuildingProcessorBuilderImpl<K, V>
            implements StartBuildingProcessor<K, V> {

        protected RecordMapper<K, V> mapper;
        protected Collection<SubscribedItem> subscribed;
        protected ItemEventListener listener;

        StartBuildingProcessorBuilderImpl(RecordMapper<K, V> mapper) {
            this.mapper = mapper;
        }

        @Override
        public WithSubscribedItems<K, V> subscribedItems(
                Collection<SubscribedItem> subscribedItems) {
            this.subscribed = subscribedItems;
            return new WithSubscribedItemsImpl<>(this);
        }
    }

    private static class WithSubscribedItemsImpl<K, V> implements WithSubscribedItems<K, V> {
        final StartBuildingProcessorBuilderImpl<K, V> parentBuilder;

        WithSubscribedItemsImpl(StartBuildingProcessorBuilderImpl<K, V> b) {
            this.parentBuilder = b;
        }

        @Override
        public StartBuildingConsumer<K, V> eventListener(ItemEventListener listener) {
            this.parentBuilder.listener = listener;
            Objects.requireNonNull(this.parentBuilder.mapper);
            Objects.requireNonNull(this.parentBuilder.subscribed);
            Objects.requireNonNull(this.parentBuilder.listener);
            RecordProcessor<K, V> recordProcessor =
                    new DefaultRecordProcessor<>(
                            this.parentBuilder.mapper,
                            this.parentBuilder.subscribed,
                            this.parentBuilder.listener);
            return new StartBuildingConsumerImpl<>(recordProcessor);
        }
    }

    private static class WithOffsetServiceImpl<K, V> implements WihtOffsetService<K, V> {

        final StartBuildingConsumerImpl<K, V> parentBuilder;

        WithOffsetServiceImpl(StartBuildingConsumerImpl<K, V> b) {
            this.parentBuilder = b;
        }

        @Override
        public WithLogger<K, V> errorStrategy(RecordErrorHandlingStrategy stragey) {
            this.parentBuilder.errorStrategy = stragey;
            return new WithLoggerImpl<>(parentBuilder);
        }
    }

    private static class WithLoggerImpl<K, V> implements WithLogger<K, V> {

        final StartBuildingConsumerImpl<K, V> b;

        WithLoggerImpl(StartBuildingConsumerImpl<K, V> b) {
            this.b = b;
        }

        @Override
        public WithOptionals<K, V> logger(Logger logger) {
            this.b.logger = logger;
            return new WithOptionalsImpl<>(b);
        }
    }

    private static class WithOptionalsImpl<K, V> implements WithOptionals<K, V> {
        final StartBuildingConsumerImpl<K, V> parentBuilder;

        WithOptionalsImpl(StartBuildingConsumerImpl<K, V> b) {
            this.parentBuilder = b;
        }

        @Override
        public WithOptionals<K, V> threads(int threads) {
            this.parentBuilder.threads = threads;
            return this;
        }

        @Override
        public WithOptionals<K, V> ordering(OrderStrategy orderStrategy) {
            this.parentBuilder.orderStrategy = orderStrategy;
            return this;
        }

        @Override
        public WithOptionals<K, V> preferSingleThread(boolean singleThread) {
            this.parentBuilder.prefereSingleThread = singleThread;
            return this;
        }

        @Override
        public RecordConsumer<K, V> build() {
            Objects.requireNonNull(parentBuilder.errorStrategy);
            Objects.requireNonNull(parentBuilder.logger);
            Objects.requireNonNull(parentBuilder.orderStrategy);
            if (parentBuilder.threads < 1 && parentBuilder.threads != -1) {
                throw new IllegalArgumentException("Threads number must be greater than zero");
            }
            if (parentBuilder.threads == 1 && parentBuilder.prefereSingleThread) {
                return new SingleThreadedRecordConsumer<>(parentBuilder);
            }
            return new ParallelRecordConsumer<>(parentBuilder);
        }
    }

    static class DefaultRecordProcessor<K, V> implements RecordProcessor<K, V> {

        protected final RecordMapper<K, V> recordMapper;
        protected final Collection<SubscribedItem> subscribedItems;
        protected final ItemEventListener listener;
        protected Logger log = LoggerFactory.getLogger(DefaultRecordProcessor.class);

        DefaultRecordProcessor(
                RecordMapper<K, V> recordMapper,
                Collection<SubscribedItem> subscribedItems,
                ItemEventListener listener) {
            this.recordMapper = recordMapper;
            this.subscribedItems = subscribedItems;
            this.listener = listener;
        }

        @Override
        public void useLogger(Logger logger) {
            this.log = Objects.requireNonNullElse(logger, this.log);
        }

        @Override
        public void process(ConsumerRecord<K, V> record) throws ValueException {
            log.atDebug().log(() -> "Mapping incoming Kafka record");
            log.atTrace().log(() -> "Kafka record: %s".formatted(record.toString()));

            MappedRecord mappedRecord = recordMapper.map(KafkaRecord.from(record));

            // As logging the mapped record is expensive, log lazly it only at trace level.
            log.atTrace().log(() -> "Mapped Kafka record to %s".formatted(mappedRecord));
            log.atDebug().log(() -> "Mapped Kafka record");

            Set<SubscribedItem> routables = mappedRecord.route(subscribedItems);
            if (routables.size() > 0) {
                log.atDebug().log(() -> "Filtering updates");
                Map<String, String> updates = mappedRecord.fieldsMap();

                log.atInfo().log("Routing record to {} items", routables.size());
                for (SubscribedItem sub : routables) {
                    log.atDebug().log(() -> "Sending updates: %s".formatted(updates));
                    listener.smartUpdate(sub.itemHandle(), updates, false);
                }
            } else {
                log.atInfo().log("No routable items found");
            }
        }
    }

    private abstract static class AbstractRecordConsumer<K, V> implements RecordConsumer<K, V> {

        protected final OffsetService offsetService;
        protected final RecordProcessor<K, V> recordProcessor;
        protected final RecordErrorHandlingStrategy errorStrategy;
        protected final Logger logger;

        AbstractRecordConsumer(StartBuildingConsumerImpl<K, V> builder) {
            this.errorStrategy = builder.errorStrategy;
            this.offsetService = builder.offsetService;
            this.logger = builder.logger;
            this.recordProcessor = builder.processor;
            // Enforce usage of the same logger
            this.recordProcessor.useLogger(logger);
        }

        @Override
        public void close() {
            offsetService.commitSyncAndIgnoreErrors();
        }
    }

    static class SingleThreadedRecordConsumer<K, V> extends AbstractRecordConsumer<K, V> {

        SingleThreadedRecordConsumer(StartBuildingConsumerImpl<K, V> builder) {
            super(builder);
        }

        @Override
        public void consumeRecords(ConsumerRecords<K, V> records) {
            records.forEach(this::consumeRecord);
            offsetService.commitAsync();
        }

        void consumeRecord(ConsumerRecord<K, V> record) {
            try {
                recordProcessor.process(record);
                offsetService.updateOffsets(record);
            } catch (Throwable ve) {
                logger.atWarn().log("Error while extracting record: {}", ve.getMessage());
                logger.atWarn().log("Applying the {} strategy", errorStrategy);

                switch (errorStrategy) {
                    case IGNORE_AND_CONTINUE -> {
<<<<<<< HEAD
                        // We we log the error to catch the stack trace
=======
                        // Log the error here to catch the stack trace
>>>>>>> 32e4fb33
                        logger.atWarn().setCause(ve).log("Ignoring error");
                        offsetService.updateOffsets(record);
                    }

                    case FORCE_UNSUBSCRIPTION -> {
<<<<<<< HEAD
                        // Do not log the error, which will fully logged from the consuming loop
=======
                        // Do not log the error here because it will fully logged from
                        // the consuming loop
>>>>>>> 32e4fb33
                        logger.atWarn().log("Forcing unsubscription");
                        throw new KafkaException(ve);
                    }
                }
            } catch (Throwable t) {
                logger.atError().log("Serious error while processing record!");
                throw new KafkaException(t);
            }
        }
    }

    static class ParallelRecordConsumer<K, V> extends AbstractRecordConsumer<K, V> {

        protected final OrderStrategy orderStrategy;
        protected final int configuredThreads;
        protected final TaskExecutor<String> taskExecutor;
        protected final int actualThreads;

        ParallelRecordConsumer(StartBuildingConsumerImpl<K, V> builder) {
            super(builder);
            this.orderStrategy = builder.orderStrategy;
            this.configuredThreads = builder.threads;
            this.actualThreads = getActualThreadsNumber(configuredThreads);

            AtomicInteger threadCount = new AtomicInteger();
            this.taskExecutor =
                    TaskExecutor.create(
                            newFixedThreadPool(actualThreads, r -> newThread(r, threadCount)));
        }

        private static int getActualThreadsNumber(int configuredThreads) {
            if (configuredThreads == -1) {
                return Runtime.getRuntime().availableProcessors();
            }
            return configuredThreads;
        }

        private Thread newThread(Runnable r, AtomicInteger threadCount) {
            return new Thread(r, "ParallelConsumer-" + threadCount.getAndIncrement());
        }

        @Override
        public void consumeRecords(ConsumerRecords<K, V> records) {
            List<ConsumerRecord<K, V>> allRecords = flatRecords(records);
            taskExecutor.executeBatch(allRecords, orderStrategy::getSequence, this::consume);
            // NOTE: this may be inefficient if, for instance, a single task
            // should keep the executor engaged while all other threads are idle,
            // but this is not expected when all tasks are short and cpu-bound
            offsetService.commitAsync();
            Throwable failure = offsetService.getFirstFailure();
            if (failure != null) {
                logger.atWarn().log("Forcing unsubscription");
                throw new KafkaException(failure);
            }
        }

        void consume(String sequence, ConsumerRecord<K, V> record) {
            try {
                logger.atDebug().log(
                        () ->
                                "Processing record with sequence %s [%s]"
                                        .formatted(sequence, orderStrategy));
                recordProcessor.process(record);
                offsetService.updateOffsets(record);
            } catch (ValueException ve) {
                logger.atWarn().log("Error while extracting record: {}", ve.getMessage());
                logger.atWarn().log("Applying the {} strategy", errorStrategy);
                handleError(record, ve);
            } catch (Throwable t) {
                logger.atError().log("Serious error while processing record!");
                offsetService.onAsyncFailure(t);
            }
        }

        private void handleError(ConsumerRecord<K, V> record, ValueException ve) {
            switch (errorStrategy) {
                case IGNORE_AND_CONTINUE -> {
                    logger.atWarn().log("Ignoring error");
                    offsetService.updateOffsets(record);
                }

                case FORCE_UNSUBSCRIPTION -> {
                    // Trying to emulate the behavior of the above synchronous case, whereas the
                    // first record which gets an error ends the commits; hence we will keep track
                    // of the first error found on each partition; then, when committing each
                    // partition after the termination of the current poll, we will end before
                    // the first failed record found; this, obviously, is not possible in the
                    // fire-and-forget policy, but requires the batching one.
                    //
                    // There is a difference, though: in the synchronous case, the first error also
                    // stops the elaboration on the whole topic and all partitions are committed to
                    // the current point; in this case, instead, the elaboration continues until
                    // the end of the poll, hence, partitions with errors are committed up to
                    // the first error, but subsequent records, though not committed, may have
                    // been processed all the same (even records with the same key of a previously
                    // failed  record) and only then is the elaboration stopped.
                    // On the other hand, partitions without errors are processed and committed
                    // entirely, which is good, although, then, the elaboration stops also for them.
                    logger.atWarn().log("Will force unsubscription");
                    offsetService.onAsyncFailure(ve);
                }
            }
        }

        @Override
        public void close() {
            super.close();
            taskExecutor.shutdown();
        }
    }

    public static <K, V> List<ConsumerRecord<K, V>> flatRecords(ConsumerRecords<K, V> records) {
        List<ConsumerRecord<K, V>> allRecords = new ArrayList<>();
        records.partitions()
                .forEach(topicPartition -> allRecords.addAll(records.records(topicPartition)));
        return allRecords;
    }

    private RecordConsumerSupport() {}
}<|MERGE_RESOLUTION|>--- conflicted
+++ resolved
@@ -288,22 +288,14 @@
 
                 switch (errorStrategy) {
                     case IGNORE_AND_CONTINUE -> {
-<<<<<<< HEAD
-                        // We we log the error to catch the stack trace
-=======
                         // Log the error here to catch the stack trace
->>>>>>> 32e4fb33
                         logger.atWarn().setCause(ve).log("Ignoring error");
                         offsetService.updateOffsets(record);
                     }
 
                     case FORCE_UNSUBSCRIPTION -> {
-<<<<<<< HEAD
-                        // Do not log the error, which will fully logged from the consuming loop
-=======
                         // Do not log the error here because it will fully logged from
                         // the consuming loop
->>>>>>> 32e4fb33
                         logger.atWarn().log("Forcing unsubscription");
                         throw new KafkaException(ve);
                     }
