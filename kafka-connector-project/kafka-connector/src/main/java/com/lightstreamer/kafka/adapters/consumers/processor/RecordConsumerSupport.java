--- conflicted
+++ resolved
@@ -246,16 +246,8 @@
                 log.atDebug().log(() -> "Filtering updates");
                 Map<String, String> updates = mappedRecord.fieldsMap();
 
-<<<<<<< HEAD
                 log.atInfo().log("Routing record to {} items", routables.size());
                 processUpdates(updates, routables);
-=======
-                log.atInfo().log("Routing record to {} items", routable.size());
-                for (SubscribedItem sub : routable) {
-                    log.atDebug().log(() -> "Sending updates: %s".formatted(updates));
-                    listener.smartUpdate(sub.itemHandle(), updates, false);
-                }
->>>>>>> c15497c8
             } else {
                 log.atInfo().log("No routable items found");
             }
