--- conflicted
+++ resolved
@@ -244,10 +244,6 @@
         onUnsubscription(sessionID, tables);
     }
 
-<<<<<<< HEAD
-    private void notifyDataAdapter(KafkaConnectorDataAdapterOpts opts) {
-        registeredDataAdapters.put(opts.dataAdapterName(), opts);
-=======
     /**
      * @hidden
      */
@@ -315,9 +311,8 @@
         return itemList.trim().split("\\s+");
     }
 
-    private void notifyDataAdapter(String connectionName, boolean enabled) {
-        registeredDataAdapters.put(connectionName, new ConnectionInfo(connectionName, enabled));
->>>>>>> ff5da1dc
+    private void notifyDataAdapter(KafkaConnectorDataAdapterOpts opts) {
+        registeredDataAdapters.put(opts.dataAdapterName(), opts);
     }
 
     /**
