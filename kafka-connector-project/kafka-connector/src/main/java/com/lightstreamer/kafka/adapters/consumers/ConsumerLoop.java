--- conflicted
+++ resolved
@@ -136,6 +136,7 @@
         private static final Duration POLL_DURATION = Duration.ofMillis(Long.MAX_VALUE);
         private final KafkaConsumer<K, V> consumer;
         private final OffsetManager offsetManager;
+        private final OffsetManager offsetManager;
         private final CountDownLatch latch = new CountDownLatch(1);
         private final Thread hook;
         private final RecordErrorHandlingStrategy errorStrategy;
@@ -145,8 +146,16 @@
             String bootStrapServers =
                     config.consumerProperties()
                             .getProperty(ConsumerConfig.BOOTSTRAP_SERVERS_CONFIG);
+            String bootStrapServers =
+                    config.consumerProperties()
+                            .getProperty(ConsumerConfig.BOOTSTRAP_SERVERS_CONFIG);
             log.atInfo().log("Starting connection to Kafka broker(s) at {}", bootStrapServers);
 
+            consumer =
+                    new KafkaConsumer<>(
+                            config.consumerProperties(),
+                            config.keyDeserializer(),
+                            config.valueDeserializer());
             consumer =
                     new KafkaConsumer<>(
                             config.consumerProperties(),
@@ -154,6 +163,7 @@
                             config.valueDeserializer());
             log.atInfo().log("Established connection to Kafka broker(s) at {}", bootStrapServers);
 
+            this.offsetManager = new OffsetManager(consumer);
             this.offsetManager = new OffsetManager(consumer);
             this.hook = setShutdownHook();
             log.atDebug().log("Set shutdown kook");
@@ -265,20 +275,11 @@
                 Set<SubscribedItem> routables =
                         config.itemTemplates().routes(mappedRecord, subscribedItems.values());
 
-<<<<<<< HEAD
                 log.atDebug().log("Filtering updates");
                 Map<String, String> updates = mappedRecord.filter(fieldsExtractor);
 
                 log.atInfo().log("Routing record to {} items", routables.size());
                 for (SubscribedItem sub : routables) {
-=======
-                log.atInfo().log("Routing record to {} items", routables.size());
-
-                for (SubscribedItem sub : routables) {
-                    log.atDebug().log("Filtering updates");
-                    Map<String, String> updates = mappedRecord.filter(fieldsExtractor);
-
->>>>>>> 850e7143
                     log.atDebug().log("Sending updates: {}", updates);
                     eventListener.smartUpdate(sub.itemHandle(), updates, false);
                 }
@@ -287,7 +288,6 @@
             } catch (ValueException ve) {
                 log.atWarn().log("Error while extracting record: {}", ve.getMessage());
                 log.atWarn().log("Applying the {} strategy", errorStrategy);
-<<<<<<< HEAD
 
                 switch (errorStrategy) {
                     case IGNORE_AND_CONTINUE -> {
@@ -295,15 +295,6 @@
                         offsetManager.updateOffsets(record);
                     }
 
-=======
-
-                switch (errorStrategy) {
-                    case IGNORE_AND_CONTINUE -> {
-                        log.atWarn().log("Ignoring error");
-                        offsetManager.updateOffsets(record);
-                    }
-
->>>>>>> 850e7143
                     case FORCE_UNSUBSCRIPTION -> {
                         log.atWarn().log("Forcing unsubscription");
                         throw new KafkaException(ve);
