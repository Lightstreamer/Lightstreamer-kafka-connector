
/*
 * Copyright (C) 2024 Lightstreamer Srl
 *
 * Licensed under the Apache License, Version 2.0 (the "License");
 * you may not use this file except in compliance with the License.
 * You may obtain a copy of the License at
 *
 *      http://www.apache.org/licenses/LICENSE-2.0
 *
 * Unless required by applicable law or agreed to in writing, software
 * distributed under the License is distributed on an "AS IS" BASIS,
 * WITHOUT WARRANTIES OR CONDITIONS OF ANY KIND, either express or implied.
 * See the License for the specific language governing permissions and
 * limitations under the License.
*/

package com.lightstreamer.kafka.adapters.consumers;

import com.lightstreamer.interfaces.data.ItemEventListener;
import com.lightstreamer.interfaces.data.SubscriptionException;
import com.lightstreamer.kafka.adapters.ConnectorConfigurator.ConsumerLoopConfig;
import com.lightstreamer.kafka.adapters.commons.MetadataListener;
import com.lightstreamer.kafka.adapters.config.specs.ConfigTypes.RecordErrorHandlingStrategy;
import com.lightstreamer.kafka.common.mapping.Items.SubscribedItem;
import com.lightstreamer.kafka.common.mapping.RecordMapper;
import com.lightstreamer.kafka.common.mapping.RecordMapper.MappedRecord;
import com.lightstreamer.kafka.common.mapping.selectors.DataExtractor;
import com.lightstreamer.kafka.common.mapping.selectors.KafkaRecord;
import com.lightstreamer.kafka.common.mapping.selectors.ValueException;

import org.apache.kafka.clients.admin.Admin;
import org.apache.kafka.clients.admin.AdminClient;
import org.apache.kafka.clients.admin.ListTopicsOptions;
import org.apache.kafka.clients.admin.ListTopicsResult;
import org.apache.kafka.clients.consumer.ConsumerConfig;
import org.apache.kafka.clients.consumer.ConsumerRebalanceListener;
import org.apache.kafka.clients.consumer.ConsumerRecord;
import org.apache.kafka.clients.consumer.ConsumerRecords;
import org.apache.kafka.clients.consumer.KafkaConsumer;
import org.apache.kafka.clients.consumer.OffsetAndMetadata;
import org.apache.kafka.common.KafkaException;
import org.apache.kafka.common.TopicPartition;
import org.apache.kafka.common.errors.WakeupException;

import java.time.Duration;
import java.util.Collection;
import java.util.HashMap;
import java.util.HashSet;
import java.util.Map;
import java.util.Objects;
import java.util.Set;
import java.util.concurrent.CompletableFuture;
import java.util.concurrent.ConcurrentHashMap;
import java.util.concurrent.CountDownLatch;
import java.util.concurrent.ExecutorService;
import java.util.concurrent.Executors;
import java.util.concurrent.atomic.AtomicBoolean;
import java.util.concurrent.locks.ReentrantLock;
import java.util.stream.Collectors;

public class ConsumerLoop<K, V> extends AbstractConsumerLoop<K, V> {

    private final MetadataListener metadataListener;
    private final ItemEventListener eventListener;
    private final RecordMapper<K, V> recordRemapper;
    private final DataExtractor<K, V> fieldsExtractor;
    private final ReentrantLock consumerLock = new ReentrantLock();
    private volatile ConsumerWrapper consumer;
    private AtomicBoolean infoLock = new AtomicBoolean(false);

    private final ExecutorService pool;

    public ConsumerLoop(
            ConsumerLoopConfig<K, V> config,
            MetadataListener metadataListener,
            ItemEventListener eventListener) {
        super(config);
        this.metadataListener = metadataListener;
        this.fieldsExtractor = config.fieldsExtractor();
        this.recordRemapper =
                RecordMapper.<K, V>builder()
                        .withExtractor(config.itemTemplates().extractors())
                        .withExtractor(fieldsExtractor)
                        .build();
        this.eventListener = eventListener;
        this.pool = Executors.newFixedThreadPool(2);
    }

    @Override
    void startConsuming() throws SubscriptionException {
        log.atTrace().log("Acquiring consumer lock...");
        consumerLock.lock();
        log.atTrace().log("Lock acquired...");
        try {
            consumer = new ConsumerWrapper(config.recordErrorHandlingStrategy());
            CompletableFuture.runAsync(consumer, pool);
        } catch (KafkaException ke) {
            log.atError().setCause(ke).log("Unable to start consuming from the Kafka brokers");
            metadataListener.forceUnsubscriptionAll();
        } finally {
            log.atTrace().log("Releasing consumer lock...");
            consumerLock.unlock();
            log.atTrace().log("Released consumer lock");
        }
    }

    @Override
    void stopConsuming() {
        log.atDebug().log("No more subscribed items");
        log.atTrace().log("Acquiring consumer lock to stop consuming...");
        consumerLock.lock();
        log.atTrace().log("Lock acquired to stop consuming...");
        try {
            if (consumer != null) {
                log.atDebug().log("Stopping consumer...");
                consumer.close();
                log.atDebug().log("Stopped consumer");
            } else {
                log.atDebug().log("Consumer not yet started");
            }
        } finally {
            log.atTrace().log("Releasing consumer lock to stop consuming");
            consumerLock.unlock();
            log.atTrace().log("Releases consumer lock to stop consuming");
        }
    }

    @Override
    public void unsubscribeInfoItem() {
        while (!infoLock.compareAndSet(false, true)) {
            this.infoItemhande = null;
        }
    }

    class ConsumerWrapper implements Runnable {

        private static final Duration POLL_DURATION = Duration.ofMillis(Long.MAX_VALUE);
        private final KafkaConsumer<K, V> consumer;
        private final OffsetManager offsetManager;
        private final CountDownLatch latch = new CountDownLatch(1);
        private final Thread hook;
        private final RecordErrorHandlingStrategy errorStrategy;
<<<<<<< HEAD

        private final Multiplexer multiplexer;
=======
>>>>>>> 7b1fe949

        ConsumerWrapper(RecordErrorHandlingStrategy errorStrategy) throws KafkaException {
            this.errorStrategy = errorStrategy;
            String bootStrapServers =
                    config.consumerProperties()
                            .getProperty(ConsumerConfig.BOOTSTRAP_SERVERS_CONFIG);
            log.atInfo().log("Starting connection to Kafka broker(s) at {}", bootStrapServers);

            consumer =
                    new KafkaConsumer<>(
                            config.consumerProperties(),
                            config.keyDeserializer(),
                            config.valueDeserializer());
            log.atInfo().log("Established connection to Kafka broker(s) at {}", bootStrapServers);

<<<<<<< HEAD
            Integer consumerThreads = null; // TODO config.getConsumerThreads();
            if (consumerThreads == null) {
                // no async processing at all
                multiplexer = null;
            } else {
                ExecutorService executor = Executors.newFixedThreadPool(consumerThreads);
                boolean asyncProcessing = true; // TODO config.isAsyncProcessing();
                if (asyncProcessing && errorStrategy != RecordErrorHandlingStrategy.IGNORE_AND_CONTINUE) {
                    throw new KafkaException(errorStrategy + " error strategy not supported with pure asynchronous processing");
                }
                boolean batchSupport = !asyncProcessing;
                multiplexer = new Multiplexer(executor, batchSupport);
            }

=======
>>>>>>> 7b1fe949
            this.offsetManager = new OffsetManager(consumer);
            this.hook = setShutdownHook();
            log.atDebug().log("Set shutdown kook");
        }

        private Thread setShutdownHook() {
            Runnable shutdownTask =
                    () -> {
                        log.atInfo().log("Invoked shutdown hook");
                        shutdown();
                    };

            Thread hook = new Thread(shutdownTask);
            Runtime.getRuntime().addShutdownHook(hook);
            return hook;
        }

        @Override
        public void run() {
            try {
                if (subscribed()) {
                    poll();
                }
            } catch (WakeupException e) {
                log.atDebug().log("Kafka Consumer woken up");
            } finally {
                log.atDebug().log("Start closing Kafka Consumer");
                offsetManager.commitSync();
                consumer.close();
                latch.countDown();
                log.atDebug().log("Kafka Consumer closed");
            }
        }

        private boolean subscribed() {
            // Original requested topics.
            Set<String> topics = new HashSet<>(config.itemTemplates().topics());
            log.atInfo().log("Subscribing to requested topics [{}]", topics);
            log.atDebug().log("Checking existing topics on Kafka");

            // Check the actual available topics on Kafka.
            try (Admin admin = AdminClient.create(config.consumerProperties())) {
                ListTopicsOptions options = new ListTopicsOptions();
                options.timeoutMs(30000);
                ListTopicsResult listTopics = admin.listTopics(options);
                boolean notAllPresent = false;

                // Retain from the original requestes topics the available ones.
                Set<String> existingTopics = listTopics.names().get();
                notAllPresent = topics.retainAll(existingTopics);

                // Can't subscribe at all. Force unsubscription and exit the loop.
                if (topics.isEmpty()) {
                    log.atWarn().log("Not found requested topics");
                    metadataListener.forceUnsubscriptionAll();
                    return false;
                }

                // Just warn that not all requested topics can be subscribed.
                if (notAllPresent) {
                    String loggableTopics =
                            topics.stream()
                                    .map(s -> "\"%s\"".formatted(s))
                                    .collect(Collectors.joining(","));
                    log.atWarn()
                            .log(
                                    "Actually subscribing to the following existing topics [{}]",
                                    loggableTopics);
                }
                consumer.subscribe(topics, offsetManager);
                return true;
            } catch (Exception e) {
                log.atError().setCause(e).log();
                metadataListener.forceUnsubscriptionAll();
                return false;
            }
        }

        private void poll() throws WakeupException {
            while (true) {
                log.atInfo().log("Polling records");
                try {
                    ConsumerRecords<K, V> records = consumer.poll(POLL_DURATION);
                    log.atDebug().log("Received records");
                    records.forEach(this::consume);
<<<<<<< HEAD
                    if (multiplexer != null && multiplexer.supportsBatching()) {
                        multiplexer.waitBatch();
                        // NOTE: this may be inefficient if, for instance, a single task
                        // should keep the executor engaged while all other threads are idle,
                        // but this is not expected when all tasks are short and cpu-bound
                        offsetManager.commitAsync();
                        ValueException ve = offsetManager.getFirstFailure();
                        if (ve != null) {
                            log.atWarn().log("Forcing unsubscription");
                            throw new KafkaException(ve);
                        }
                    } else {
                        offsetManager.commitAsync();
                        assert (offsetManager.getFirstFailure() == null);
                    }
=======
                    offsetManager.commitAsync();
>>>>>>> 7b1fe949
                    log.atInfo().log("Consumed {} records", records.count());
                } catch (WakeupException we) {
                    // Catch and rethrow the Exception here because of the next KafkaException
                    throw we;
                } catch (KafkaException ke) {
                    log.atError().setCause(ke).log("Unrecoverable exception");
                    metadataListener.forceUnsubscriptionAll();
                    break;
<<<<<<< HEAD
                }
            }
        }

        protected void consume(ConsumerRecord<K, V> record) {
            log.atDebug().log("Consuming Kafka record");

            if (multiplexer == null) {
                try {
                    process(record);
                    offsetManager.updateOffsets(record);

                } catch (ValueException ve) {
                    log.atWarn().log("Error while extracting record: {}", ve.getMessage());
                    log.atWarn().log("Applying the {} strategy", errorStrategy);

                    switch (errorStrategy) {
                        case IGNORE_AND_CONTINUE -> {
                            log.atWarn().log("Ignoring error");
                            offsetManager.updateOffsets(record);
                        }

                        case FORCE_UNSUBSCRIPTION -> {
                            log.atWarn().log("Forcing unsubscription");
                            throw new KafkaException(ve);
                        }
                    }
=======
>>>>>>> 7b1fe949
                }
            } else {
                offsetManager.updateOffsets(record);
                String sequenceKey = Objects.toString(record.key(), null);
                multiplexer.execute(
                        sequenceKey,
                        () -> {
                            try {
                                process(record);
                            } catch (ValueException ve) {
                                log.atWarn().log("Error while extracting record: {}", ve.getMessage());
                                log.atWarn().log("Applying the {} strategy", errorStrategy);

                                switch (errorStrategy) {
                                    case IGNORE_AND_CONTINUE -> {
                                        log.atWarn().log("Ignoring error");
                                    }

                                    case FORCE_UNSUBSCRIPTION -> {
                                        // Trying to emulate the behavior of the above synchronous case,
                                        // whereas the first record which gets an error ends the commits;
                                        // hence we will keep track of the first error found on each partition;
                                        // then, when committing each partition after the termination of the current poll,
                                        // we will end before the first failed record found;
                                        // this, obviously, is not possible in the fire-and-forget policy, but requires the batching one.
                                        //
                                        // There is a difference, though:
                                        // in the synchronous case, the first error also stops the elaboration on the whole topic
                                        // and all partitions are committed to the current point;
                                        // in this case, instead, the elaboration continues until the end of the poll,
                                        // hence, partitions with errors are committed up to the first error,
                                        // but subsequent records, though not committed, may have been processed all the same
                                        // (even records with the same key of a previously failed record)
                                        // and only then is the elaboration stopped;
                                        // on the other hand, partitions without errors are processed and committed entirely,
                                        // which is good, although, then, the elaboration stops also for them.
                                        assert (multiplexer.supportsBatching());
                                        log.atWarn().log("Will force unsubscription");
                                        offsetManager.onAsyncFailure(record, ve);
                                    }
                                }
                            } catch (RuntimeException | Error e) {
                                // TODO uguale a ValueException ?
                            }
                        });
            }
        }

        protected void process(ConsumerRecord<K, V> record) throws ValueException {
            log.atDebug().log("Mapping incoming Kafka record");
            log.atTrace().log("Kafka record: {}", record.toString());
<<<<<<< HEAD

            MappedRecord mappedRecord = recordRemapper.map(KafkaRecord.from(record));

            // Logging the mapped record is expensive, log lazly it only at trace level.
            log.atTrace().log(() -> "Mapped Kafka record to %s".formatted(mappedRecord));
            log.atDebug().log("Mapped Kafka record");
=======
            try {
                MappedRecord mappedRecord = recordRemapper.map(KafkaRecord.from(record));
>>>>>>> 7b1fe949

                // Logging the mapped record is expensive, log lazly it only at trace level.
                log.atTrace().log(() -> "Mapped Kafka record to %s".formatted(mappedRecord));
                log.atDebug().log("Mapped Kafka record");

<<<<<<< HEAD
            log.atDebug().log("Filtering updates");
            Map<String, String> updates = mappedRecord.filter(fieldsExtractor);

            for (SubscribedItem sub : routables) {
                log.atDebug().log("Sending updates: {}", updates);
                eventListener.smartUpdate(sub.itemHandle(), updates, false);
=======
                Set<SubscribedItem> routables =
                        config.itemTemplates().routes(mappedRecord, subscribedItems.values());

                log.atDebug().log("Filtering updates");
                Map<String, String> updates = mappedRecord.filter(fieldsExtractor);

                log.atInfo().log("Routing record to {} items", routables.size());
                for (SubscribedItem sub : routables) {
                    log.atDebug().log("Sending updates: {}", updates);
                    eventListener.smartUpdate(sub.itemHandle(), updates, false);
                }

                offsetManager.updateOffsets(record);
            } catch (ValueException ve) {
                log.atWarn().log("Error while extracting record: {}", ve.getMessage());
                log.atWarn().log("Applying the {} strategy", errorStrategy);

                switch (errorStrategy) {
                    case IGNORE_AND_CONTINUE -> {
                        log.atWarn().log("Ignoring error");
                        offsetManager.updateOffsets(record);
                    }

                    case FORCE_UNSUBSCRIPTION -> {
                        log.atWarn().log("Forcing unsubscription");
                        throw new KafkaException(ve);
                    }
                }
>>>>>>> 7b1fe949
            }
        }

        void close() {
            shutdown();
            Runtime.getRuntime().removeShutdownHook(this.hook);
        }

        private void shutdown() {
            log.atInfo().log("Shutting down Kafka consumer");
            log.atDebug().log("Waking up consumer");
            consumer.wakeup();
            log.atDebug().log("Consumer woken up");
            try {
                log.atTrace().log("Waiting for graceful thread completion");
                latch.await();
                log.atTrace().log("Completed thread");
            } catch (InterruptedException e) {
                // Ignore
            }
            log.atInfo().log("Shut down Kafka consumer");
        }
    }

    class OffsetManager implements ConsumerRebalanceListener {

        private final Map<TopicPartition, OffsetAndMetadata> currentOffsets = new HashMap<>();
        private final Map<TopicPartition, OffsetAndMetadata> currentFailedOffsets = new ConcurrentHashMap<>();
        private volatile ValueException firstFailure = null;
        private final KafkaConsumer<?, ?> consumer;

        OffsetManager(KafkaConsumer<?, ?> consumer) {
            this.consumer = consumer;
        }

        @Override
        public void onPartitionsRevoked(Collection<TopicPartition> partitions) {
            log.atWarn().log("Partions revoked, committing offsets {}", currentOffsets);
            commitSync();
        }

        void commitSync() {
<<<<<<< HEAD
            integrateFailures();
=======
>>>>>>> 7b1fe949
            consumer.commitSync(currentOffsets);
            log.atInfo().log("Offsets commited");
        }

        void commitAsync() {
<<<<<<< HEAD
            integrateFailures();
            consumer.commitAsync(currentOffsets, null);
        }

        private void integrateFailures() {
            currentFailedOffsets.forEach((p, o) -> {
                assert (currentOffsets.containsKey(o));
                currentOffsets.put(p, o);
                // if we reach this point, more invocations of updateOffsets will not be expected and supported
            });
=======
            consumer.commitAsync(currentOffsets, null);
>>>>>>> 7b1fe949
        }

        @Override
        public void onPartitionsAssigned(Collection<TopicPartition> partitions) {
            log.atDebug().log("Assigned partiions {}", partitions);
        }

        void updateOffsets(ConsumerRecord<?, ?> record) {
            currentOffsets.put(
                    new TopicPartition(record.topic(), record.partition()),
                    new OffsetAndMetadata(record.offset() + 1, null));
        }

        public void onAsyncFailure(ConsumerRecord<?, ?> record, ValueException ve) {
            TopicPartition partition = new TopicPartition(record.topic(), record.partition());
            OffsetAndMetadata offset = new OffsetAndMetadata(record.offset(), null); // this record should not be committed
            currentFailedOffsets.compute(partition, (p, o) -> o == null || o.offset() > offset.offset() ? offset : o);
            if (firstFailure == null) {
                firstFailure = ve; // any of the first exceptions got should be enough
            }
        }

        public ValueException getFirstFailure() {
            return firstFailure;
        }
    }
}<|MERGE_RESOLUTION|>--- conflicted
+++ resolved
@@ -138,14 +138,12 @@
         private static final Duration POLL_DURATION = Duration.ofMillis(Long.MAX_VALUE);
         private final KafkaConsumer<K, V> consumer;
         private final OffsetManager offsetManager;
+        private final OffsetManager offsetManager;
         private final CountDownLatch latch = new CountDownLatch(1);
         private final Thread hook;
         private final RecordErrorHandlingStrategy errorStrategy;
-<<<<<<< HEAD
 
         private final Multiplexer multiplexer;
-=======
->>>>>>> 7b1fe949
 
         ConsumerWrapper(RecordErrorHandlingStrategy errorStrategy) throws KafkaException {
             this.errorStrategy = errorStrategy;
@@ -161,7 +159,6 @@
                             config.valueDeserializer());
             log.atInfo().log("Established connection to Kafka broker(s) at {}", bootStrapServers);
 
-<<<<<<< HEAD
             Integer consumerThreads = null; // TODO config.getConsumerThreads();
             if (consumerThreads == null) {
                 // no async processing at all
@@ -176,8 +173,6 @@
                 multiplexer = new Multiplexer(executor, batchSupport);
             }
 
-=======
->>>>>>> 7b1fe949
             this.offsetManager = new OffsetManager(consumer);
             this.hook = setShutdownHook();
             log.atDebug().log("Set shutdown kook");
@@ -263,7 +258,6 @@
                     ConsumerRecords<K, V> records = consumer.poll(POLL_DURATION);
                     log.atDebug().log("Received records");
                     records.forEach(this::consume);
-<<<<<<< HEAD
                     if (multiplexer != null && multiplexer.supportsBatching()) {
                         multiplexer.waitBatch();
                         // NOTE: this may be inefficient if, for instance, a single task
@@ -279,9 +273,6 @@
                         offsetManager.commitAsync();
                         assert (offsetManager.getFirstFailure() == null);
                     }
-=======
-                    offsetManager.commitAsync();
->>>>>>> 7b1fe949
                     log.atInfo().log("Consumed {} records", records.count());
                 } catch (WakeupException we) {
                     // Catch and rethrow the Exception here because of the next KafkaException
@@ -290,7 +281,6 @@
                     log.atError().setCause(ke).log("Unrecoverable exception");
                     metadataListener.forceUnsubscriptionAll();
                     break;
-<<<<<<< HEAD
                 }
             }
         }
@@ -318,8 +308,6 @@
                             throw new KafkaException(ve);
                         }
                     }
-=======
->>>>>>> 7b1fe949
                 }
             } else {
                 offsetManager.updateOffsets(record);
@@ -371,59 +359,22 @@
         protected void process(ConsumerRecord<K, V> record) throws ValueException {
             log.atDebug().log("Mapping incoming Kafka record");
             log.atTrace().log("Kafka record: {}", record.toString());
-<<<<<<< HEAD
 
             MappedRecord mappedRecord = recordRemapper.map(KafkaRecord.from(record));
-
-            // Logging the mapped record is expensive, log lazly it only at trace level.
-            log.atTrace().log(() -> "Mapped Kafka record to %s".formatted(mappedRecord));
-            log.atDebug().log("Mapped Kafka record");
-=======
-            try {
-                MappedRecord mappedRecord = recordRemapper.map(KafkaRecord.from(record));
->>>>>>> 7b1fe949
 
                 // Logging the mapped record is expensive, log lazly it only at trace level.
                 log.atTrace().log(() -> "Mapped Kafka record to %s".formatted(mappedRecord));
                 log.atDebug().log("Mapped Kafka record");
 
-<<<<<<< HEAD
+                Set<SubscribedItem> routables =
+                        config.itemTemplates().routes(mappedRecord, subscribedItems.values());
+
             log.atDebug().log("Filtering updates");
             Map<String, String> updates = mappedRecord.filter(fieldsExtractor);
 
             for (SubscribedItem sub : routables) {
                 log.atDebug().log("Sending updates: {}", updates);
                 eventListener.smartUpdate(sub.itemHandle(), updates, false);
-=======
-                Set<SubscribedItem> routables =
-                        config.itemTemplates().routes(mappedRecord, subscribedItems.values());
-
-                log.atDebug().log("Filtering updates");
-                Map<String, String> updates = mappedRecord.filter(fieldsExtractor);
-
-                log.atInfo().log("Routing record to {} items", routables.size());
-                for (SubscribedItem sub : routables) {
-                    log.atDebug().log("Sending updates: {}", updates);
-                    eventListener.smartUpdate(sub.itemHandle(), updates, false);
-                }
-
-                offsetManager.updateOffsets(record);
-            } catch (ValueException ve) {
-                log.atWarn().log("Error while extracting record: {}", ve.getMessage());
-                log.atWarn().log("Applying the {} strategy", errorStrategy);
-
-                switch (errorStrategy) {
-                    case IGNORE_AND_CONTINUE -> {
-                        log.atWarn().log("Ignoring error");
-                        offsetManager.updateOffsets(record);
-                    }
-
-                    case FORCE_UNSUBSCRIPTION -> {
-                        log.atWarn().log("Forcing unsubscription");
-                        throw new KafkaException(ve);
-                    }
-                }
->>>>>>> 7b1fe949
             }
         }
 
@@ -466,16 +417,12 @@
         }
 
         void commitSync() {
-<<<<<<< HEAD
             integrateFailures();
-=======
->>>>>>> 7b1fe949
             consumer.commitSync(currentOffsets);
             log.atInfo().log("Offsets commited");
         }
 
         void commitAsync() {
-<<<<<<< HEAD
             integrateFailures();
             consumer.commitAsync(currentOffsets, null);
         }
@@ -486,9 +433,6 @@
                 currentOffsets.put(p, o);
                 // if we reach this point, more invocations of updateOffsets will not be expected and supported
             });
-=======
-            consumer.commitAsync(currentOffsets, null);
->>>>>>> 7b1fe949
         }
 
         @Override
