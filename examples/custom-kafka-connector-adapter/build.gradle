--- conflicted
+++ resolved
@@ -16,11 +16,7 @@
 }
 
 dependencies {
-<<<<<<< HEAD
-    implementation group: 'com.lightstreamer.kafka', name: 'kafka-connector', 'version': '1.2.2'
-=======
     implementation group: 'com.lightstreamer.kafka', name: 'kafka-connector', 'version': '1.2.3'
->>>>>>> c15497c8
 }
 
 java {
