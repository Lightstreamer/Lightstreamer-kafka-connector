--- conflicted
+++ resolved
@@ -4,13 +4,8 @@
 
 To build the producer:
 
-<<<<<<< HEAD
- ```sh
-./gradlew build
-=======
 ```sh
 $ ./gradlew build
->>>>>>> 77ceda49
 ```
 
 which generates the `quickstart-producer-all.jar` file under the `build/libs` folder.
@@ -18,9 +13,5 @@
 To run it:
 
 ```sh
-<<<<<<< HEAD
-java -jar build/libs/quickstart-producer-all.jar --bootstrap-servers <kafka.connection.string> --topic stocks
-=======
 $ java -jar build/libs/quickstart-producer-all.jar --bootstrap-servers <kafka.connection.string> --topic stocks
->>>>>>> 77ceda49
 ```